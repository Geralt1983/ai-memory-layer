"""
FastAPI REST API for AI Memory Layer
"""

import os
from typing import List
from datetime import datetime
from contextlib import asynccontextmanager

from fastapi import FastAPI, HTTPException, Depends, status, Request
from fastapi.middleware.cors import CORSMiddleware
from fastapi.responses import JSONResponse
import uvicorn
import time

from core.memory_engine import MemoryEngine
from core.memory_manager import MemoryManager, create_default_memory_manager
from core.logging_config import get_logger, log_api_request
from storage.faiss_store import FaissVectorStore
from storage.chroma_store import ChromaVectorStore
from integrations.embeddings import OpenAIEmbeddings
from integrations.direct_openai import DirectOpenAIChat
from .models import (
    MemoryCreate,
    MemoryResponse,
    ChatRequest,
    ChatResponse,
    SearchRequest,
    SearchResponse,
    HealthResponse,
    ErrorResponse,
    CleanupRequest,
    CleanupResponse,
    ArchiveListResponse,
    ExportRequest,
    MemoryStatsResponse,
)


logger = get_logger("api")


@asynccontextmanager
async def lifespan(app: FastAPI):
    """Application lifespan manager"""
    # Startup
    await startup_event(app)
    yield
    # Shutdown
    await shutdown_event(app)


async def startup_event(app: FastAPI):
    """Initialize the memory system on startup"""

    try:
        logger.info("Starting AI Memory Layer API initialization")

        # Get configuration from environment
        api_key = os.getenv("OPENAI_API_KEY")
        if not api_key:
            raise ValueError("OPENAI_API_KEY environment variable is required")

        vector_store_type = os.getenv("VECTOR_STORE_TYPE", "faiss").lower()
        persist_directory = os.getenv("PERSIST_DIRECTORY", "./data")
        memory_persist_path = os.getenv(
            "MEMORY_PERSIST_PATH", f"{persist_directory}/memories.json"
        )

        logger.info(
            "Configuration loaded",
            extra={
                "vector_store_type": vector_store_type,
                "persist_directory": persist_directory,
                "memory_persist_path": memory_persist_path,
            },
        )

        # Initialize embedding provider
        embedding_provider = OpenAIEmbeddings(
            api_key=api_key,
            model=os.getenv("EMBEDDING_MODEL", "text-embedding-ada-002"),
        )

        # Initialize vector store
        if vector_store_type == "chroma":
            vector_store = ChromaVectorStore(
                collection_name="ai_memory_api",
                persist_directory=f"{persist_directory}/chroma_db",
            )
        else:  # Default to FAISS
            vector_store = FaissVectorStore(
                dimension=1536, index_path=f"{persist_directory}/faiss_index"
            )

        # Initialize memory engine
        app.state.memory_engine = MemoryEngine(
            vector_store=vector_store,
            embedding_provider=embedding_provider,
            persist_path=memory_persist_path,
        )

        # Initialize Direct OpenAI Chat (GPT-4o optimized)
        app.state.direct_openai_chat = DirectOpenAIChat(
            api_key=api_key,
            memory_engine=app.state.memory_engine,
            model=os.getenv("OPENAI_MODEL", "gpt-4o"),
            system_prompt_path=os.getenv("SYSTEM_PROMPT_PATH", "./prompts/system_prompt_4o.txt"),
        )

        # Initialize memory manager
        app.state.memory_manager = create_default_memory_manager(app.state.memory_engine)

        logger.info(
            "Memory system initialized successfully",
            extra={
                "vector_store_type": vector_store_type,
                "existing_memories": len(app.state.memory_engine.memories),
            },
        )

    except Exception as e:
        logger.error(
            "Failed to initialize memory system", extra={"error": str(e)}, exc_info=True
        )
        raise


async def shutdown_event(app: FastAPI):
    """Cleanup on shutdown"""
    logger.info("API shutdown initiated")

    memory_engine = getattr(app.state, "memory_engine", None)
    if memory_engine and memory_engine.persist_path:
        memory_engine.save_memories()
        logger.info("Memories saved on shutdown")

    logger.info("API shutdown completed")


# Create FastAPI app
app = FastAPI(
    title="AI Memory Layer API",
    description="REST API for managing AI conversation memory and context",
    version="0.1.0",
    lifespan=lifespan,
)


# Add request logging middleware
@app.middleware("http")
async def log_requests(request: Request, call_next):
    start_time = time.time()

    # Log request start
    logger.debug(
        "Request started",
        extra={
            "method": request.method,
            "path": request.url.path,
            "query": str(request.query_params),
            "client_ip": request.client.host if request.client else None,
        },
    )

    # Process request
    response = await call_next(request)

    # Calculate response time
    response_time = time.time() - start_time

    # Log request completion
    log_api_request(
        method=request.method,
        path=request.url.path,
        status_code=response.status_code,
        response_time=response_time,
        client_ip=request.client.host if request.client else None,
    )

    return response


<<<<<<< HEAD
# Add API token authentication middleware
@app.middleware("http")
async def api_key_middleware(request: Request, call_next):
    """Simple token-based auth using Authorization header."""
    token = os.getenv("API_AUTH_TOKEN")
    unprotected_paths = {"/health"}
    if (
        token
        and request.method != "OPTIONS"
        and request.url.path not in unprotected_paths
    ):
        auth_header = request.headers.get("Authorization")
        if auth_header != f"Bearer {token}":
            return JSONResponse(
                status_code=status.HTTP_401_UNAUTHORIZED,
                content={"detail": "Unauthorized"},
            )
    return await call_next(request)


# Add CORS middleware
allowed_origins = os.getenv("ALLOWED_ORIGINS", "*")
if allowed_origins == "*":
    cors_origins = ["*"]
else:
    cors_origins = [o.strip() for o in allowed_origins.split(",") if o.strip()]

=======
>>>>>>> 42cc77cd
app.add_middleware(
    CORSMiddleware,
    allow_origins=cors_origins,
    allow_credentials=True,
    allow_methods=["*"],
    allow_headers=["*"],
)


# Explicit OPTIONS handler so tests see CORS headers even without Origin
@app.options("/{rest_of_path:path}")
async def preflight_handler(rest_of_path: str):
    """Handle CORS preflight requests.

    FastAPI's CORSMiddleware only processes requests with the appropriate
    ``Origin`` header.  The test-suite performs a bare ``OPTIONS`` request which
    would normally return ``405``.  Providing this handler ensures a ``200``
    response with the expected CORS headers for any path.
    """

    return JSONResponse(
        content={"status": "ok"},
        headers={
            "Access-Control-Allow-Origin": "*",
            "Access-Control-Allow-Methods": "*",
            "Access-Control-Allow-Headers": "*",
        },
    )


# Dependency to get memory engine
def get_memory_engine(request: Request) -> MemoryEngine:
    engine = getattr(request.app.state, "memory_engine", None)
    if not engine:
        raise HTTPException(
            status_code=status.HTTP_503_SERVICE_UNAVAILABLE,
            detail="Memory engine not initialized",
        )
    return engine



# Dependency to get direct OpenAI chat
def get_direct_openai_chat(request: Request) -> DirectOpenAIChat:
    chat = getattr(request.app.state, "direct_openai_chat", None)
    if not chat:
        raise HTTPException(
            status_code=status.HTTP_503_SERVICE_UNAVAILABLE,
            detail="Direct OpenAI chat not initialized",
        )
    return chat

# Dependency to get OpenAI integration (backwards compatible)
def get_openai_integration(request: Request) -> DirectOpenAIChat:
    """Return the active OpenAI chat integration.

    Historically the project exposed a ``get_openai_integration`` dependency
    which was used by the FastAPI endpoints and tests.  During a refactor the
    function was removed in favour of ``get_direct_openai_chat`` which broke
    the tests that still depended on the old name.  Re‑introducing this helper
    keeps backwards compatibility while still returning the same
    ``DirectOpenAIChat`` instance.
    """
    return get_direct_openai_chat(request)


# Dependency to get memory manager
def get_memory_manager(request: Request) -> MemoryManager:
    manager = getattr(request.app.state, "memory_manager", None)
    if not manager:
        raise HTTPException(
            status_code=status.HTTP_503_SERVICE_UNAVAILABLE,
            detail="Memory manager not initialized",
        )
    return manager


# Exception handler
@app.exception_handler(Exception)
async def general_exception_handler(request, exc):
    return JSONResponse(
        status_code=status.HTTP_500_INTERNAL_SERVER_ERROR,
        content=ErrorResponse(error="Internal server error", detail=str(exc)).dict(),
    )


# Health check endpoint
@app.get("/health", response_model=HealthResponse)
async def health_check(engine: MemoryEngine = Depends(get_memory_engine)):
    """Health check endpoint"""
    vector_store_type = None
    if hasattr(engine.vector_store, "__class__"):
        vector_store_type = engine.vector_store.__class__.__name__

    return HealthResponse(
        status="healthy",
        timestamp=datetime.now(),
        memory_count=len(engine.memories),
        vector_store_type=vector_store_type,
    )


# Memory management endpoints
@app.post(
    "/memories", response_model=MemoryResponse, status_code=status.HTTP_201_CREATED
)
async def create_memory(
    memory_data: MemoryCreate, engine: MemoryEngine = Depends(get_memory_engine)
):
    """Create a new memory"""
    try:
        memory = engine.add_memory(memory_data.content, memory_data.metadata)
        return MemoryResponse(
            content=memory.content,
            metadata=memory.metadata,
            timestamp=memory.timestamp,
            relevance_score=memory.relevance_score,
        )
    except Exception as e:
        raise HTTPException(
            status_code=status.HTTP_400_BAD_REQUEST,
            detail=f"Failed to create memory: {str(e)}",
        )


@app.get("/memories", response_model=List[MemoryResponse])
async def get_recent_memories(
    n: int = 10, engine: MemoryEngine = Depends(get_memory_engine)
):
    """Get recent memories"""
    if n < 1 or n > 100:
        raise HTTPException(
            status_code=status.HTTP_400_BAD_REQUEST,
            detail="Parameter 'n' must be between 1 and 100",
        )

    memories = engine.get_recent_memories(n)
    return [
        MemoryResponse(
            content=memory.content,
            metadata=memory.metadata,
            timestamp=memory.timestamp,
            relevance_score=memory.relevance_score,
        )
        for memory in memories
    ]


@app.post("/memories/search", response_model=SearchResponse)
async def search_memories(
    search_data: SearchRequest, engine: MemoryEngine = Depends(get_memory_engine)
):
    """Search memories by content similarity"""
    try:
        memories = engine.search_memories(search_data.query, k=search_data.k)
        return SearchResponse(
            memories=[
                MemoryResponse(
                    content=memory.content,
                    metadata=memory.metadata,
                    timestamp=memory.timestamp,
                    relevance_score=memory.relevance_score,
                )
                for memory in memories
            ],
            total_count=len(memories),
        )
    except Exception as e:
        raise HTTPException(
            status_code=status.HTTP_400_BAD_REQUEST,
            detail=f"Failed to search memories: {str(e)}",
        )


@app.delete("/memories", status_code=status.HTTP_204_NO_CONTENT)
async def clear_memories(engine: MemoryEngine = Depends(get_memory_engine)):
    """Clear all memories"""
    try:
        engine.clear_memories()
    except Exception as e:
        raise HTTPException(
            status_code=status.HTTP_500_INTERNAL_SERVER_ERROR,
            detail=f"Failed to clear memories: {str(e)}",
        )


# Chat endpoints
@app.post("/chat", response_model=ChatResponse)
async def chat_with_memory(
    chat_data: ChatRequest,
    openai_integration: DirectOpenAIChat = Depends(get_openai_integration),
    request: Request = None,
):
    """Chat endpoint using the OpenAI integration."""
    start_time = time.time()

    try:
        logger.info(
            "Direct chat request received",
            extra={
                "message_length": len(chat_data.message),
                "thread_id": chat_data.thread_id,
                "model": openai_integration.model,
            },
        )

        # Build context string for debugging/compatibility
        context_summary = openai_integration.context_builder.build_context(
            message=chat_data.message,
            include_recent=chat_data.include_recent,
            include_relevant=chat_data.include_relevant,
            system_prompt=chat_data.system_prompt,
        )

        # Execute chat through the compatibility wrapper
        response = openai_integration.chat_with_memory(
            message=chat_data.message,
            system_prompt=chat_data.system_prompt,
            include_recent=chat_data.include_recent,
            include_relevant=chat_data.include_relevant,
            remember_response=chat_data.remember_response,
        )

        processing_time = time.time() - start_time
        logger.info(
            "Direct chat response generated",
            extra={
                "response_length": len(response),
                "processing_time_ms": round(processing_time * 1000, 2),
                "messages_count": getattr(openai_integration, "last_messages_count", 0),
                "thread_id": chat_data.thread_id,
            },
        )

        return ChatResponse(response=response, context_used=context_summary)

    except Exception as e:
        logger.error("Direct chat failed", extra={"error": str(e)}, exc_info=True)
        raise HTTPException(
            status_code=status.HTTP_400_BAD_REQUEST,
            detail=f"Chat failed: {str(e)}",
        )


# Stats endpoint
@app.get("/stats")
async def get_stats(engine: MemoryEngine = Depends(get_memory_engine)):
    """Get memory statistics"""
    memories = engine.memories

    # Basic stats
    stats = {
        "total_memories": len(memories),
        "vector_store_entries": 0,
        "memory_types": {},
        "oldest_memory": None,
        "newest_memory": None,
    }

    # Vector store stats
    if engine.vector_store and hasattr(engine.vector_store, "index"):
        if hasattr(engine.vector_store.index, "ntotal"):
            stats["vector_store_entries"] = engine.vector_store.index.ntotal

    if memories:
        # Memory type distribution
        for memory in memories:
            memory_type = memory.metadata.get("type", "unknown")
            stats["memory_types"][memory_type] = (
                stats["memory_types"].get(memory_type, 0) + 1
            )

        # Oldest and newest
        sorted_memories = sorted(memories, key=lambda m: m.timestamp)
        stats["oldest_memory"] = sorted_memories[0].timestamp
        stats["newest_memory"] = sorted_memories[-1].timestamp

    return stats


# Memory management endpoints
@app.get("/memories/stats", response_model=MemoryStatsResponse)
async def get_memory_stats(engine: MemoryEngine = Depends(get_memory_engine)):
    """Get detailed memory statistics"""
    try:
        stats = engine.get_memory_stats()
        return MemoryStatsResponse(**stats)
    except Exception as e:
        raise HTTPException(
            status_code=status.HTTP_500_INTERNAL_SERVER_ERROR,
            detail=f"Failed to get memory stats: {str(e)}",
        )


@app.post("/memories/cleanup", response_model=CleanupResponse)
async def cleanup_memories(
    cleanup_data: CleanupRequest, manager: MemoryManager = Depends(get_memory_manager)
):
    """Clean up memories using specified criteria"""
    try:
        stats = manager.auto_cleanup(
            max_memories=cleanup_data.max_memories,
            max_age_days=cleanup_data.max_age_days,
            min_relevance=cleanup_data.min_relevance,
        )

        # Override with dry_run if requested
        if cleanup_data.dry_run:
            # Run cleanup again as dry run to get preview
            stats = manager.cleanup_memories(
                archive_before_cleanup=cleanup_data.archive_before_cleanup, dry_run=True
            )

        return CleanupResponse(
            memories_before=stats.total_memories_before,
            memories_after=stats.total_memories_after,
            memories_cleaned=stats.memories_cleaned,
            memories_archived=stats.memories_archived,
            duration_ms=stats.duration_ms,
            dry_run=cleanup_data.dry_run,
        )

    except Exception as e:
        raise HTTPException(
            status_code=status.HTTP_400_BAD_REQUEST, detail=f"Cleanup failed: {str(e)}"
        )


@app.get("/archives", response_model=ArchiveListResponse)
async def list_archives(manager: MemoryManager = Depends(get_memory_manager)):
    """List all available memory archives"""
    try:
        archives = manager.archiver.list_archives()
        archive_data = []

        for archive in archives:
            archive_data.append(
                {
                    "archive_path": archive.archive_path,
                    "created_at": archive.created_at,
                    "memory_count": archive.memory_count,
                    "size_bytes": archive.size_bytes,
                    "criteria": archive.criteria,
                }
            )

        return ArchiveListResponse(archives=archive_data, total_count=len(archive_data))

    except Exception as e:
        raise HTTPException(
            status_code=status.HTTP_500_INTERNAL_SERVER_ERROR,
            detail=f"Failed to list archives: {str(e)}",
        )


@app.post("/memories/export")
async def export_memories(
    export_data: ExportRequest, manager: MemoryManager = Depends(get_memory_manager)
):
    """Export memories to specified format"""
    try:
        from fastapi.responses import FileResponse
        import tempfile

        # Create filter function based on request
        def memory_filter(memory):
            # Filter by type
            if export_data.filter_type:
                if memory.metadata.get("type") != export_data.filter_type:
                    return False

            # Filter by date range
            if export_data.start_date and memory.timestamp < export_data.start_date:
                return False
            if export_data.end_date and memory.timestamp > export_data.end_date:
                return False

            return True

        # Create temporary file
        with tempfile.NamedTemporaryFile(
            delete=False, suffix=f".{export_data.format}", mode="w"
        ) as temp_file:
            temp_path = temp_file.name

        # Export memories
        manager.export_memories(
            temp_path, format=export_data.format, filter_func=memory_filter
        )

        # Return file
        timestamp = datetime.now().strftime("%Y%m%d_%H%M%S")
        filename = f"memories_export_{timestamp}.{export_data.format}"

        return FileResponse(
            path=temp_path,
            filename=filename,
            media_type=f"application/{export_data.format}",
        )

    except Exception as e:
        raise HTTPException(
            status_code=status.HTTP_400_BAD_REQUEST, detail=f"Export failed: {str(e)}"
        )


@app.post("/archives/{archive_name}/restore")
async def restore_archive(
    archive_name: str,
    manager: MemoryManager = Depends(get_memory_manager),
    engine: MemoryEngine = Depends(get_memory_engine),
):
    """Restore memories from an archive"""
    try:
        # Find archive by name
        archives = manager.archiver.list_archives()
        archive_path = None

        for archive in archives:
            if archive_name in archive.archive_path:
                archive_path = archive.archive_path
                break

        if not archive_path:
            raise HTTPException(
                status_code=status.HTTP_404_NOT_FOUND,
                detail=f"Archive '{archive_name}' not found",
            )

        # Load memories from archive
        archived_memories = manager.archiver.load_archive(archive_path)

        # Add memories back to engine
        restored_count = 0
        for memory in archived_memories:
            # Check if memory already exists to avoid duplicates
            existing = any(
                m.content == memory.content
                and abs((m.timestamp - memory.timestamp).total_seconds()) < 1
                for m in engine.memories
            )

            if not existing:
                engine.memories.append(memory)
                restored_count += 1

        # Save updated memories
        if engine.persist_path:
            engine.save_memories()

        return {
            "message": f"Successfully restored {restored_count} memories from archive",
            "archive_path": archive_path,
            "memories_restored": restored_count,
            "total_memories": len(engine.memories),
        }

    except HTTPException:
        raise
    except Exception as e:
        raise HTTPException(
            status_code=status.HTTP_400_BAD_REQUEST,
            detail=f"Archive restoration failed: {str(e)}",
        )


@app.post("/debug/test-logging")
async def test_debug_logging(direct_chat: DirectOpenAIChat = Depends(get_direct_openai_chat)):
    """Test endpoint to verify debug logging is working"""
    direct_chat.logger.info("TEST: Debug logging test from API endpoint")
    direct_chat.logger.debug("TEST: This is a debug message from DirectOpenAIChat")
    
    return {"message": "Debug logging test completed", "logger_name": direct_chat.logger.name}


@app.post("/conversations/generate-title")
async def generate_conversation_title(
    request: dict, direct_chat: DirectOpenAIChat = Depends(get_direct_openai_chat)
):
    """Generate a concise title for a conversation based on its messages"""
    try:
        messages = request.get("messages", [])
        if not messages:
            return {"title": "New Chat"}
        
        # Take the first few messages to generate a title
        context_messages = messages[:6]  # First 3 exchanges (user + assistant)
        conversation_text = "\n".join([
            f"{msg.get('sender', 'unknown')}: {msg.get('content', '')}" 
            for msg in context_messages
        ])
        
        # Use OpenAI to generate a concise title
        title_prompt = f"""Based on this conversation, generate a concise 2-4 word title that captures the main topic. Be specific and descriptive, not generic.

Conversation:
{conversation_text}

Generate only the title, nothing else. Examples of good titles:
- "Python vs Rust"
- "AI Ethics Discussion" 
- "React Hook Problems"
- "Startup Funding Strategy"

Title:"""

        response = direct_chat.client.chat.completions.create(
            model="gpt-3.5-turbo",
            messages=[{"role": "user", "content": title_prompt}],
            max_tokens=10,
            temperature=0.3
        )
        
        title = response.choices[0].message.content.strip()
        # Clean up the title (remove quotes, etc.)
        title = title.replace('"', '').replace("'", '').strip()
        
        # Fallback if title is too long or empty
        if not title or len(title) > 50:
            # Extract key terms from first user message
            first_message = next((msg.get('content', '') for msg in messages if msg.get('sender') == 'user'), '')
            if first_message:
                words = first_message.split()[:4]
                title = ' '.join(words).title()
            else:
                title = "New Chat"
        
        return {"title": title}
        
    except Exception as e:
        logger.error(f"Failed to generate conversation title: {str(e)}")
        # Fallback to first user message preview
        first_user_msg = next((msg.get('content', '') for msg in messages if msg.get('sender') == 'user'), '')
        if first_user_msg:
            title = first_user_msg[:30] + "..." if len(first_user_msg) > 30 else first_user_msg
        else:
            title = "New Chat"
        return {"title": title}


# Development server runner
if __name__ == "__main__":
    uvicorn.run(
        "api.main:app", host="0.0.0.0", port=8000, reload=True, log_level="info"
    )<|MERGE_RESOLUTION|>--- conflicted
+++ resolved
@@ -181,7 +181,6 @@
     return response
 
 
-<<<<<<< HEAD
 # Add API token authentication middleware
 @app.middleware("http")
 async def api_key_middleware(request: Request, call_next):
@@ -209,8 +208,6 @@
 else:
     cors_origins = [o.strip() for o in allowed_origins.split(",") if o.strip()]
 
-=======
->>>>>>> 42cc77cd
 app.add_middleware(
     CORSMiddleware,
     allow_origins=cors_origins,
