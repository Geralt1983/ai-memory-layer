"""
FastAPI REST API for AI Memory Layer
"""

import os
from typing import List
from datetime import datetime
from contextlib import asynccontextmanager

from fastapi import FastAPI, HTTPException, Depends, status, Request
from fastapi.middleware.cors import CORSMiddleware
from fastapi.responses import JSONResponse, StreamingResponse
import uvicorn
import time

from core.memory_engine import MemoryEngine
from core.memory_manager import MemoryManager, create_default_memory_manager
from core.logging_config import get_logger, log_api_request
from storage.faiss_store import FaissVectorStore
from storage.chroma_store import ChromaVectorStore
from integrations.embeddings import OpenAIEmbeddings
from integrations.direct_openai import DirectOpenAIChat
from .models import (
    MemoryCreate,
    MemoryResponse,
    ChatRequest,
    ChatResponse,
    SearchRequest,
    SearchResponse,
    HealthResponse,
    ErrorResponse,
    CleanupRequest,
    CleanupResponse,
    ArchiveListResponse,
    ExportRequest,
    MemoryStatsResponse,
)


logger = get_logger("api")


@asynccontextmanager
async def lifespan(app: FastAPI):
    """Application lifespan manager"""
    # Startup
    await startup_event(app)
    yield
    # Shutdown
    await shutdown_event(app)


async def startup_event(app: FastAPI):
    """Initialize the memory system on startup"""

    try:
        logger.info("Starting AI Memory Layer API initialization")

        # Get configuration from environment
        api_key = os.getenv("OPENAI_API_KEY")
        if not api_key:
            raise ValueError("OPENAI_API_KEY environment variable is required")

        vector_store_type = os.getenv("VECTOR_STORE_TYPE", "faiss").lower()
        persist_directory = os.getenv("PERSIST_DIRECTORY", "./data")
        memory_persist_path = os.getenv(
            "MEMORY_PERSIST_PATH", f"{persist_directory}/memories.json"
        )

        logger.info(
            "Configuration loaded",
            extra={
                "vector_store_type": vector_store_type,
                "persist_directory": persist_directory,
                "memory_persist_path": memory_persist_path,
            },
        )

        # Initialize embedding provider
        embedding_provider = OpenAIEmbeddings(
            api_key=api_key,
            model=os.getenv("EMBEDDING_MODEL", "text-embedding-ada-002"),
        )

        # Initialize vector store
        if vector_store_type == "chroma":
            vector_store = ChromaVectorStore(
                collection_name="ai_memory_api",
                persist_directory=f"{persist_directory}/chroma_db",
            )
        else:  # Default to FAISS
            vector_store = FaissVectorStore(
                dimension=1536, index_path=f"{persist_directory}/faiss_index"
            )

        # Initialize memory engine
        app.state.memory_engine = MemoryEngine(
            vector_store=vector_store,
            embedding_provider=embedding_provider,
            persist_path=memory_persist_path,
        )

        # Initialize Direct OpenAI Chat (GPT-4o optimized)
        app.state.direct_openai_chat = DirectOpenAIChat(
            api_key=api_key,
            memory_engine=app.state.memory_engine,
            model=os.getenv("OPENAI_MODEL", "gpt-4o"),
            system_prompt_path=os.getenv("SYSTEM_PROMPT_PATH", "./prompts/system_prompt_4o.txt"),
        )

        # Initialize memory manager
        app.state.memory_manager = create_default_memory_manager(app.state.memory_engine)

        logger.info(
            "Memory system initialized successfully",
            extra={
                "vector_store_type": vector_store_type,
                "existing_memories": len(app.state.memory_engine.memories),
            },
        )

    except Exception as e:
        logger.error(
            "Failed to initialize memory system", extra={"error": str(e)}, exc_info=True
        )
        raise


async def shutdown_event(app: FastAPI):
    """Cleanup on shutdown"""
    logger.info("API shutdown initiated")

    memory_engine = getattr(app.state, "memory_engine", None)
    if memory_engine and memory_engine.persist_path:
        memory_engine.save_memories()
        logger.info("Memories saved on shutdown")

    logger.info("API shutdown completed")


# Create FastAPI app
app = FastAPI(
    title="AI Memory Layer API",
    description="REST API for managing AI conversation memory and context",
    version="0.1.0",
    lifespan=lifespan,
)


# Add request logging middleware
@app.middleware("http")
async def log_requests(request: Request, call_next):
    start_time = time.time()

    # Log request start
    logger.debug(
        "Request started",
        extra={
            "method": request.method,
            "path": request.url.path,
            "query": str(request.query_params),
            "client_ip": request.client.host if request.client else None,
        },
    )

    # Process request
    response = await call_next(request)

    # Calculate response time
    response_time = time.time() - start_time

    # Log request completion
    log_api_request(
        method=request.method,
        path=request.url.path,
        status_code=response.status_code,
        response_time=response_time,
        client_ip=request.client.host if request.client else None,
    )

    return response


# Add API token authentication middleware
@app.middleware("http")
async def api_key_middleware(request: Request, call_next):
    """Simple token-based auth using Authorization header."""
    token = os.getenv("API_AUTH_TOKEN")
    unprotected_paths = {"/health"}
    if (
        token
        and request.method != "OPTIONS"
        and request.url.path not in unprotected_paths
    ):
        auth_header = request.headers.get("Authorization")
        if auth_header != f"Bearer {token}":
            return JSONResponse(
                status_code=status.HTTP_401_UNAUTHORIZED,
                content={"detail": "Unauthorized"},
            )
    return await call_next(request)


# Add CORS middleware
allowed_origins = os.getenv("ALLOWED_ORIGINS", "*")
if allowed_origins == "*":
    cors_origins = ["*"]
else:
    cors_origins = [o.strip() for o in allowed_origins.split(",") if o.strip()]

app.add_middleware(
    CORSMiddleware,
    allow_origins=cors_origins,
    allow_credentials=True,
    allow_methods=["*"],
    allow_headers=["*"],
)


# Explicit OPTIONS handler so tests see CORS headers even without Origin
@app.options("/{rest_of_path:path}")
async def preflight_handler(rest_of_path: str):
    """Handle CORS preflight requests.

    FastAPI's CORSMiddleware only processes requests with the appropriate
    ``Origin`` header.  The test-suite performs a bare ``OPTIONS`` request which
    would normally return ``405``.  Providing this handler ensures a ``200``
    response with the expected CORS headers for any path.
    """

    return JSONResponse(
        content={"status": "ok"},
        headers={
            "Access-Control-Allow-Origin": "*",
            "Access-Control-Allow-Methods": "*",
            "Access-Control-Allow-Headers": "*",
        },
    )


# Dependency to get memory engine
def get_memory_engine(request: Request) -> MemoryEngine:
    engine = getattr(request.app.state, "memory_engine", None)
    if not engine:
        raise HTTPException(
            status_code=status.HTTP_503_SERVICE_UNAVAILABLE,
            detail="Memory engine not initialized",
        )
    return engine



# Dependency to get direct OpenAI chat
def get_direct_openai_chat(request: Request) -> DirectOpenAIChat:
    chat = getattr(request.app.state, "direct_openai_chat", None)
    if not chat:
        raise HTTPException(
            status_code=status.HTTP_503_SERVICE_UNAVAILABLE,
            detail="Direct OpenAI chat not initialized",
        )
    return chat

# Dependency to get OpenAI integration (backwards compatible)
def get_openai_integration(request: Request) -> DirectOpenAIChat:
    """Return the active OpenAI chat integration.

    Historically the project exposed a ``get_openai_integration`` dependency
    which was used by the FastAPI endpoints and tests.  During a refactor the
    function was removed in favour of ``get_direct_openai_chat`` which broke
    the tests that still depended on the old name.  Re‑introducing this helper
    keeps backwards compatibility while still returning the same
    ``DirectOpenAIChat`` instance.
    """
    return get_direct_openai_chat(request)


# Dependency to get memory manager
def get_memory_manager(request: Request) -> MemoryManager:
    manager = getattr(request.app.state, "memory_manager", None)
    if not manager:
        raise HTTPException(
            status_code=status.HTTP_503_SERVICE_UNAVAILABLE,
            detail="Memory manager not initialized",
        )
    return manager


# Exception handler
@app.exception_handler(Exception)
async def general_exception_handler(request, exc):
    return JSONResponse(
        status_code=status.HTTP_500_INTERNAL_SERVER_ERROR,
        content=ErrorResponse(error="Internal server error", detail=str(exc)).dict(),
    )


# Health check endpoint
@app.get("/health", response_model=HealthResponse)
async def health_check(engine: MemoryEngine = Depends(get_memory_engine)):
    """Health check endpoint"""
    vector_store_type = None
    if hasattr(engine.vector_store, "__class__"):
        vector_store_type = engine.vector_store.__class__.__name__

    return HealthResponse(
        status="healthy",
        timestamp=datetime.now(),
        memory_count=len(engine.memories),
        vector_store_type=vector_store_type,
    )


# Memory management endpoints
@app.post(
    "/memories", response_model=MemoryResponse, status_code=status.HTTP_201_CREATED
)
async def create_memory(
    memory_data: MemoryCreate, engine: MemoryEngine = Depends(get_memory_engine)
):
    """Create a new memory"""
    try:
        memory = engine.add_memory(memory_data.content, memory_data.metadata)
        return MemoryResponse(
            content=memory.content,
            metadata=memory.metadata,
            timestamp=memory.timestamp,
            relevance_score=memory.relevance_score,
        )
    except Exception as e:
        raise HTTPException(
            status_code=status.HTTP_400_BAD_REQUEST,
            detail=f"Failed to create memory: {str(e)}",
        )


@app.get("/memories", response_model=List[MemoryResponse])
async def get_recent_memories(
    n: int = 10, engine: MemoryEngine = Depends(get_memory_engine)
):
    """Get recent memories"""
    if n < 1 or n > 100:
        raise HTTPException(
            status_code=status.HTTP_400_BAD_REQUEST,
            detail="Parameter 'n' must be between 1 and 100",
        )

    memories = engine.get_recent_memories(n)
    return [
        MemoryResponse(
            content=memory.content,
            metadata=memory.metadata,
            timestamp=memory.timestamp,
            relevance_score=memory.relevance_score,
        )
        for memory in memories
    ]


@app.post("/memories/search", response_model=SearchResponse)
async def search_memories(
    search_data: SearchRequest, engine: MemoryEngine = Depends(get_memory_engine)
):
    """Search memories by content similarity"""
    try:
        memories = engine.search_memories(search_data.query, k=search_data.k)
        return SearchResponse(
            memories=[
                MemoryResponse(
                    content=memory.content,
                    metadata=memory.metadata,
                    timestamp=memory.timestamp,
                    relevance_score=memory.relevance_score,
                )
                for memory in memories
            ],
            total_count=len(memories),
        )
    except Exception as e:
        raise HTTPException(
            status_code=status.HTTP_400_BAD_REQUEST,
            detail=f"Failed to search memories: {str(e)}",
        )


@app.delete("/memories", status_code=status.HTTP_204_NO_CONTENT)
async def clear_memories(engine: MemoryEngine = Depends(get_memory_engine)):
    """Clear all memories"""
    try:
        engine.clear_memories()
    except Exception as e:
        raise HTTPException(
            status_code=status.HTTP_500_INTERNAL_SERVER_ERROR,
            detail=f"Failed to clear memories: {str(e)}",
        )


# Chat endpoints
@app.post("/chat", response_model=ChatResponse)
async def chat_with_memory(
    chat_data: ChatRequest,
<<<<<<< HEAD
    direct_chat: DirectOpenAIChat = Depends(get_direct_openai_chat),
    request: Request = None
=======
    openai_integration: DirectOpenAIChat = Depends(get_openai_integration),
    request: Request = None,
>>>>>>> 17d50034
):
    """Chat endpoint using the OpenAI integration."""
    start_time = time.time()

    try:
        logger.info(
            "Direct chat request received",
            extra={
                "message_length": len(chat_data.message),
                "thread_id": chat_data.thread_id,
                "model": openai_integration.model,
            },
        )

        # Build context string for debugging/compatibility
        context_summary = openai_integration.context_builder.build_context(
            message=chat_data.message,
            include_recent=chat_data.include_recent,
            include_relevant=chat_data.include_relevant,
            system_prompt=chat_data.system_prompt,
        )

        # Execute chat through the compatibility wrapper
        response = openai_integration.chat_with_memory(
            message=chat_data.message,
            system_prompt=chat_data.system_prompt,
            include_recent=chat_data.include_recent,
            include_relevant=chat_data.include_relevant,
            remember_response=chat_data.remember_response,
        )

        processing_time = time.time() - start_time
        logger.info(
            "Direct chat response generated",
            extra={
                "response_length": len(response),
                "processing_time_ms": round(processing_time * 1000, 2),
                "messages_count": getattr(openai_integration, "last_messages_count", 0),
                "thread_id": chat_data.thread_id,
            },
        )

        return ChatResponse(response=response, context_used=context_summary)

    except Exception as e:
        logger.error("Direct chat failed", extra={"error": str(e)}, exc_info=True)
        raise HTTPException(
            status_code=status.HTTP_400_BAD_REQUEST,
            detail=f"Chat failed: {str(e)}",
        )


@app.post("/chat/stream")
async def chat_with_memory_stream(
    chat_data: ChatRequest, direct_chat: DirectOpenAIChat = Depends(get_direct_openai_chat)
):
    """Stream chat response tokens incrementally"""

    def event_generator():
        try:
            for token in direct_chat.chat_stream(
                message=chat_data.message,
                thread_id=chat_data.thread_id,
                system_prompt=chat_data.system_prompt,
                remember_response=chat_data.remember_response,
            ):
                yield f"data: {token}\n\n"
            yield "data: [DONE]\n\n"
        except Exception as e:
            logger.error("Streaming chat failed", extra={"error": str(e)}, exc_info=True)
            yield f"data: [ERROR] {str(e)}\n\n"

    return StreamingResponse(event_generator(), media_type="text/event-stream")


# Stats endpoint
@app.get("/stats")
async def get_stats(engine: MemoryEngine = Depends(get_memory_engine)):
    """Get memory statistics"""
    memories = engine.memories

    # Basic stats
    stats = {
        "total_memories": len(memories),
        "vector_store_entries": 0,
        "memory_types": {},
        "oldest_memory": None,
        "newest_memory": None,
    }

    # Vector store stats
    if engine.vector_store and hasattr(engine.vector_store, "index"):
        if hasattr(engine.vector_store.index, "ntotal"):
            stats["vector_store_entries"] = engine.vector_store.index.ntotal

    if memories:
        # Memory type distribution
        for memory in memories:
            memory_type = memory.metadata.get("type", "unknown")
            stats["memory_types"][memory_type] = (
                stats["memory_types"].get(memory_type, 0) + 1
            )

        # Oldest and newest
        sorted_memories = sorted(memories, key=lambda m: m.timestamp)
        stats["oldest_memory"] = sorted_memories[0].timestamp
        stats["newest_memory"] = sorted_memories[-1].timestamp

    return stats


# Memory management endpoints
@app.get("/memories/stats", response_model=MemoryStatsResponse)
async def get_memory_stats(engine: MemoryEngine = Depends(get_memory_engine)):
    """Get detailed memory statistics"""
    try:
        stats = engine.get_memory_stats()
        return MemoryStatsResponse(**stats)
    except Exception as e:
        raise HTTPException(
            status_code=status.HTTP_500_INTERNAL_SERVER_ERROR,
            detail=f"Failed to get memory stats: {str(e)}",
        )


@app.post("/memories/cleanup", response_model=CleanupResponse)
async def cleanup_memories(
    cleanup_data: CleanupRequest, manager: MemoryManager = Depends(get_memory_manager)
):
    """Clean up memories using specified criteria"""
    try:
        stats = manager.auto_cleanup(
            max_memories=cleanup_data.max_memories,
            max_age_days=cleanup_data.max_age_days,
            min_relevance=cleanup_data.min_relevance,
        )

        # Override with dry_run if requested
        if cleanup_data.dry_run:
            # Run cleanup again as dry run to get preview
            stats = manager.cleanup_memories(
                archive_before_cleanup=cleanup_data.archive_before_cleanup, dry_run=True
            )

        return CleanupResponse(
            memories_before=stats.total_memories_before,
            memories_after=stats.total_memories_after,
            memories_cleaned=stats.memories_cleaned,
            memories_archived=stats.memories_archived,
            duration_ms=stats.duration_ms,
            dry_run=cleanup_data.dry_run,
        )

    except Exception as e:
        raise HTTPException(
            status_code=status.HTTP_400_BAD_REQUEST, detail=f"Cleanup failed: {str(e)}"
        )


@app.get("/archives", response_model=ArchiveListResponse)
async def list_archives(manager: MemoryManager = Depends(get_memory_manager)):
    """List all available memory archives"""
    try:
        archives = manager.archiver.list_archives()
        archive_data = []

        for archive in archives:
            archive_data.append(
                {
                    "archive_path": archive.archive_path,
                    "created_at": archive.created_at,
                    "memory_count": archive.memory_count,
                    "size_bytes": archive.size_bytes,
                    "criteria": archive.criteria,
                }
            )

        return ArchiveListResponse(archives=archive_data, total_count=len(archive_data))

    except Exception as e:
        raise HTTPException(
            status_code=status.HTTP_500_INTERNAL_SERVER_ERROR,
            detail=f"Failed to list archives: {str(e)}",
        )


@app.post("/memories/export")
async def export_memories(
    export_data: ExportRequest, manager: MemoryManager = Depends(get_memory_manager)
):
    """Export memories to specified format"""
    try:
        from fastapi.responses import FileResponse
        import tempfile

        # Create filter function based on request
        def memory_filter(memory):
            # Filter by type
            if export_data.filter_type:
                if memory.metadata.get("type") != export_data.filter_type:
                    return False

            # Filter by date range
            if export_data.start_date and memory.timestamp < export_data.start_date:
                return False
            if export_data.end_date and memory.timestamp > export_data.end_date:
                return False

            return True

        # Create temporary file
        with tempfile.NamedTemporaryFile(
            delete=False, suffix=f".{export_data.format}", mode="w"
        ) as temp_file:
            temp_path = temp_file.name

        # Export memories
        manager.export_memories(
            temp_path, format=export_data.format, filter_func=memory_filter
        )

        # Return file
        timestamp = datetime.now().strftime("%Y%m%d_%H%M%S")
        filename = f"memories_export_{timestamp}.{export_data.format}"

        return FileResponse(
            path=temp_path,
            filename=filename,
            media_type=f"application/{export_data.format}",
        )

    except Exception as e:
        raise HTTPException(
            status_code=status.HTTP_400_BAD_REQUEST, detail=f"Export failed: {str(e)}"
        )


@app.post("/archives/{archive_name}/restore")
async def restore_archive(
    archive_name: str,
    manager: MemoryManager = Depends(get_memory_manager),
    engine: MemoryEngine = Depends(get_memory_engine),
):
    """Restore memories from an archive"""
    try:
        # Find archive by name
        archives = manager.archiver.list_archives()
        archive_path = None

        for archive in archives:
            if archive_name in archive.archive_path:
                archive_path = archive.archive_path
                break

        if not archive_path:
            raise HTTPException(
                status_code=status.HTTP_404_NOT_FOUND,
                detail=f"Archive '{archive_name}' not found",
            )

        # Load memories from archive
        archived_memories = manager.archiver.load_archive(archive_path)

        # Add memories back to engine
        restored_count = 0
        for memory in archived_memories:
            # Check if memory already exists to avoid duplicates
            existing = any(
                m.content == memory.content
                and abs((m.timestamp - memory.timestamp).total_seconds()) < 1
                for m in engine.memories
            )

            if not existing:
                engine.memories.append(memory)
                restored_count += 1

        # Save updated memories
        if engine.persist_path:
            engine.save_memories()

        return {
            "message": f"Successfully restored {restored_count} memories from archive",
            "archive_path": archive_path,
            "memories_restored": restored_count,
            "total_memories": len(engine.memories),
        }

    except HTTPException:
        raise
    except Exception as e:
        raise HTTPException(
            status_code=status.HTTP_400_BAD_REQUEST,
            detail=f"Archive restoration failed: {str(e)}",
        )


@app.post("/debug/test-logging")
async def test_debug_logging(direct_chat: DirectOpenAIChat = Depends(get_direct_openai_chat)):
    """Test endpoint to verify debug logging is working"""
    direct_chat.logger.info("TEST: Debug logging test from API endpoint")
    direct_chat.logger.debug("TEST: This is a debug message from DirectOpenAIChat")
    
    return {"message": "Debug logging test completed", "logger_name": direct_chat.logger.name}


@app.post("/conversations/generate-title")
async def generate_conversation_title(
    request: dict, direct_chat: DirectOpenAIChat = Depends(get_direct_openai_chat)
):
    """Generate a concise title for a conversation based on its messages"""
    try:
        messages = request.get("messages", [])
        if not messages:
            return {"title": "New Chat"}
        
        # Take the first few messages to generate a title
        context_messages = messages[:6]  # First 3 exchanges (user + assistant)
        conversation_text = "\n".join([
            f"{msg.get('sender', 'unknown')}: {msg.get('content', '')}" 
            for msg in context_messages
        ])
        
        # Use OpenAI to generate a concise title
        title_prompt = f"""Based on this conversation, generate a concise 2-4 word title that captures the main topic. Be specific and descriptive, not generic.

Conversation:
{conversation_text}

Generate only the title, nothing else. Examples of good titles:
- "Python vs Rust"
- "AI Ethics Discussion" 
- "React Hook Problems"
- "Startup Funding Strategy"

Title:"""

        response = direct_chat.client.chat.completions.create(
            model="gpt-3.5-turbo",
            messages=[{"role": "user", "content": title_prompt}],
            max_tokens=10,
            temperature=0.3
        )
        
        title = response.choices[0].message.content.strip()
        # Clean up the title (remove quotes, etc.)
        title = title.replace('"', '').replace("'", '').strip()
        
        # Fallback if title is too long or empty
        if not title or len(title) > 50:
            # Extract key terms from first user message
            first_message = next((msg.get('content', '') for msg in messages if msg.get('sender') == 'user'), '')
            if first_message:
                words = first_message.split()[:4]
                title = ' '.join(words).title()
            else:
                title = "New Chat"
        
        return {"title": title}
        
    except Exception as e:
        logger.error(f"Failed to generate conversation title: {str(e)}")
        # Fallback to first user message preview
        first_user_msg = next((msg.get('content', '') for msg in messages if msg.get('sender') == 'user'), '')
        if first_user_msg:
            title = first_user_msg[:30] + "..." if len(first_user_msg) > 30 else first_user_msg
        else:
            title = "New Chat"
        return {"title": title}


# Development server runner
if __name__ == "__main__":
    uvicorn.run(
        "api.main:app", host="0.0.0.0", port=8000, reload=True, log_level="info"
    )<|MERGE_RESOLUTION|>--- conflicted
+++ resolved
@@ -398,13 +398,8 @@
 @app.post("/chat", response_model=ChatResponse)
 async def chat_with_memory(
     chat_data: ChatRequest,
-<<<<<<< HEAD
     direct_chat: DirectOpenAIChat = Depends(get_direct_openai_chat),
     request: Request = None
-=======
-    openai_integration: DirectOpenAIChat = Depends(get_openai_integration),
-    request: Request = None,
->>>>>>> 17d50034
 ):
     """Chat endpoint using the OpenAI integration."""
     start_time = time.time()
