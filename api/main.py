--- conflicted
+++ resolved
@@ -115,7 +115,7 @@
             "Memory system initialized successfully",
             extra={
                 "vector_store_type": vector_store_type,
-                "existing_memories": len(memory_engine.memories),
+                "existing_memories": len(app.state.memory_engine.memories),
             },
         )
 
@@ -223,14 +223,18 @@
 
 
 
-<<<<<<< HEAD
 # Dependency to get direct OpenAI chat
 def get_direct_openai_chat(request: Request) -> DirectOpenAIChat:
     chat = getattr(request.app.state, "direct_openai_chat", None)
     if not chat:
-=======
+        raise HTTPException(
+            status_code=status.HTTP_503_SERVICE_UNAVAILABLE,
+            detail="Direct OpenAI chat not initialized",
+        )
+    return chat
+
 # Dependency to get OpenAI integration (backwards compatible)
-def get_openai_integration() -> DirectOpenAIChat:
+def get_openai_integration(request: Request) -> DirectOpenAIChat:
     """Return the active OpenAI chat integration.
 
     Historically the project exposed a ``get_openai_integration`` dependency
@@ -240,24 +244,7 @@
     keeps backwards compatibility while still returning the same
     ``DirectOpenAIChat`` instance.
     """
-
-    if not direct_openai_chat:
-        raise HTTPException(
-            status_code=status.HTTP_503_SERVICE_UNAVAILABLE,
-            detail="Direct OpenAI chat not initialized",
-        )
-    return direct_openai_chat
-
-
-# Dependency to get direct OpenAI chat (newer name used elsewhere)
-def get_direct_openai_chat() -> DirectOpenAIChat:
-    if not direct_openai_chat:
->>>>>>> 61080fca
-        raise HTTPException(
-            status_code=status.HTTP_503_SERVICE_UNAVAILABLE,
-            detail="Direct OpenAI chat not initialized",
-        )
-    return chat
+    return get_direct_openai_chat(request)
 
 
 # Dependency to get memory manager
