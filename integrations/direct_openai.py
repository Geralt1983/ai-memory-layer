--- conflicted
+++ resolved
@@ -519,90 +519,6 @@
                     frequency_penalty=0.25,  # Reduce repetition
                     max_tokens=1200  # Allow for more detailed responses
                 )
-<<<<<<< HEAD
-            
-            return assistant_response, messages
-            
-        except Exception as e:
-            self.logger.error(f"OpenAI API error: {e}", exc_info=True)
-            raise
-
-    def chat_stream(
-        self,
-        message: str,
-        thread_id: str = "default",
-        system_prompt: Optional[str] = None,
-        remember_response: bool = True,
-        temperature: float = 0.7,
-    ):
-        """Stream GPT-4o response tokens incrementally"""
-
-        self.logger.info(
-            f"Processing streaming chat request for thread {thread_id}",
-            extra={"message_length": len(message), "thread_id": thread_id},
-        )
-
-        messages = self._build_messages_array(
-            thread_id=thread_id,
-            user_message=message,
-            system_prompt=system_prompt,
-        )
-
-        assistant_response = ""
-
-        try:
-            stream = self.client.chat.completions.create(
-                model=self.model,
-                messages=messages,
-                temperature=temperature,
-                top_p=1.0,
-                presence_penalty=0.5,
-                frequency_penalty=0.25,
-                max_tokens=1200,
-                stream=True,
-            )
-
-            for chunk in stream:
-                token = chunk.choices[0].delta.get("content", "")
-                if token:
-                    assistant_response += token
-                    yield token
-
-            if remember_response:
-                self._add_to_conversation(thread_id, "user", message)
-                self._add_to_conversation(thread_id, "assistant", assistant_response)
-                self._detect_and_store_corrections(message, assistant_response, thread_id)
-
-                conversation_title = None
-                if thread_id and len(self.conversations.get(thread_id, [])) <= 2:
-                    conversation_title = self._extract_conversation_title(
-                        message, assistant_response
-                    )
-
-                self.memory_engine.add_memory(
-                    content=f"User: {message}",
-                    role="user",
-                    thread_id=thread_id,
-                    title=conversation_title,
-                    type="history",
-                    importance=0.7,
-                    metadata={"type": "user_message", "thread_id": thread_id},
-                )
-                self.memory_engine.add_memory(
-                    content=f"Assistant: {assistant_response}",
-                    role="assistant",
-                    thread_id=thread_id,
-                    title=conversation_title,
-                    type="history",
-                    importance=0.6,
-                    metadata={"type": "assistant_response", "thread_id": thread_id},
-                )
-
-        except Exception as e:
-            self.logger.error(f"OpenAI streaming error: {e}", exc_info=True)
-            raise
-=======
-
                 assistant_response = response.choices[0].message.content
 
                 self.logger.info(
@@ -671,6 +587,177 @@
                 )
                 raise
 
+    def chat_stream(
+        self,
+        message: str,
+        thread_id: str = "default",
+        system_prompt: Optional[str] = None,
+        remember_response: bool = True,
+        temperature: float = 0.7,
+    ):
+        """Stream GPT-4o response tokens incrementally"""
+
+        self.logger.info(
+            f"Processing streaming chat request for thread {thread_id}",
+            extra={"message_length": len(message), "thread_id": thread_id},
+        )
+
+        messages = self._build_messages_array(
+            thread_id=thread_id,
+            user_message=message,
+            system_prompt=system_prompt,
+        )
+
+        assistant_response = ""
+
+        try:
+            stream = self.client.chat.completions.create(
+                model=self.model,
+                messages=messages,
+                temperature=temperature,
+                top_p=1.0,
+                presence_penalty=0.5,
+                frequency_penalty=0.25,
+                max_tokens=1200,
+                stream=True,
+            )
+
+            for chunk in stream:
+                token = chunk.choices[0].delta.get("content", "")
+                if token:
+                    assistant_response += token
+                    yield token
+
+            if remember_response:
+                self._add_to_conversation(thread_id, "user", message)
+                self._add_to_conversation(thread_id, "assistant", assistant_response)
+                self._detect_and_store_corrections(message, assistant_response, thread_id)
+
+                conversation_title = None
+                if thread_id and len(self.conversations.get(thread_id, [])) <= 2:
+                    conversation_title = self._extract_conversation_title(
+                        message, assistant_response
+                    )
+
+                self.memory_engine.add_memory(
+                    content=f"User: {message}",
+                    role="user",
+                    thread_id=thread_id,
+                    title=conversation_title,
+                    type="history",
+                    importance=0.7,
+                    metadata={"type": "user_message", "thread_id": thread_id},
+                )
+                self.memory_engine.add_memory(
+                    content=f"Assistant: {assistant_response}",
+                    role="assistant",
+                    thread_id=thread_id,
+                    title=conversation_title,
+                    type="history",
+                    importance=0.6,
+                    metadata={"type": "assistant_response", "thread_id": thread_id},
+                )
+
+        except Exception as e:
+            self.logger.error(f"OpenAI streaming error: {e}", exc_info=True)
+            raise
+    
+    def get_conversation_history(self, thread_id: str) -> List[Dict[str, str]]:
+        """Get full conversation history for a thread"""
+        return self._get_conversation_messages(thread_id, limit=0)
+    
+    def clear_thread(self, thread_id: str):
+        """Clear conversation history for a specific thread"""
+        if thread_id in self.conversations:
+            del self.conversations[thread_id]
+            self._save_conversation_history()
+            self.logger.info(f"Cleared conversation thread {thread_id}")
+    
+    def get_thread_summary(self, thread_id: str) -> str:
+        """Generate a summary of a conversation thread"""
+        messages = self.get_conversation_history(thread_id)
+        if not messages:
+            return "No conversation history"
+        
+        # Extract just the content for summary
+        conversation_text = "\n".join([
+            f"{msg['role'].title()}: {msg['content']}" 
+            for msg in messages[-10:]  # Last 10 messages
+        ])
+        
+        return conversation_text[:500] + "..." if len(conversation_text) > 500 else conversation_text
+    
+    def _detect_and_store_corrections(self, user_message: str, assistant_response: str, thread_id: str):
+        """Detect identity corrections and name clarifications from user messages"""
+        user_lower = user_message.lower()
+        assistant_lower = assistant_response.lower()
+        
+        # Detect name corrections
+        name_correction_patterns = [
+            "my name isn't", "my name is not", "i'm not", "don't call me",
+            "not my name", "that's not my name", "wrong name"
+        ]
+        
+        # Detect identity corrections
+        if any(pattern in user_lower for pattern in name_correction_patterns):
+            if hasattr(self.memory_engine, 'add_identity_correction'):
+                self.memory_engine.add_identity_correction(
+                    f"User corrected name/identity: {user_message}",
+                    f"Context: {assistant_response[:100]}..."
+                )
+                self.logger.info(f"Stored identity correction for thread {thread_id}")
+        
+        # Detect "Claude Code" type clarifications
+        if ("claude" in user_lower and len(user_message.split()) <= 3 and 
+            "what" in assistant_lower and "working" in assistant_lower):
+            if hasattr(self.memory_engine, 'add_identity_correction'):
+                self.memory_engine.add_identity_correction(
+                    f"When user says '{user_message}', they're answering what they're working on, not stating their name",
+                    f"Context: Previous question about work/projects"
+                )
+                self.logger.info(f"Stored work context clarification for thread {thread_id}")
+        
+        # Detect meta-conversation corrections
+        if "you actually" in user_lower or "you were" in user_lower:
+            recent_history = self._get_conversation_messages(thread_id, limit=6)
+            if len(recent_history) >= 2:
+                context = f"User correcting assistant behavior: {user_message}"
+                if hasattr(self.memory_engine, 'add_identity_correction'):
+                    self.memory_engine.add_identity_correction(
+                        context,
+                        f"Assistant should maintain conversation continuity better"
+                    )
+                    self.logger.info(f"Stored conversation flow correction for thread {thread_id}")
+    
+    def _extract_conversation_title(self, user_message: str, assistant_response: str) -> str:
+        """Extract a conversation title from the first exchange"""
+        # Simple heuristic-based title extraction
+        # In production, could use GPT to generate better titles
+        
+        user_lower = user_message.lower()
+        
+        # Look for common question patterns
+        if "how to" in user_lower:
+            start = user_lower.find("how to")
+            return user_message[start:start+50].strip() + "..."
+        
+        if "what is" in user_lower or "what's" in user_lower:
+            return user_message[:50].strip() + "..."
+        
+        # Look for technical terms as title candidates
+        tech_terms = ["debug", "error", "implement", "fix", "create", "build", 
+                     "optimize", "configure", "deploy", "setup"]
+        for term in tech_terms:
+            if term in user_lower:
+                # Find sentence containing the term
+                sentences = user_message.split('.')
+                for sent in sentences:
+                    if term in sent.lower():
+                        return sent.strip()[:60] + "..."
+        
+        # Default: use first 50 chars of user message
+        return user_message[:50].strip() + "..." if len(user_message) > 50 else user_message
+
     # ------------------------------------------------------------------
     # Backwards compatibility helpers
     # ------------------------------------------------------------------
@@ -698,101 +785,4 @@
             system_prompt=system_prompt,
             remember_response=remember_response,
         )
-        return response
->>>>>>> 17d50034
-    
-    def get_conversation_history(self, thread_id: str) -> List[Dict[str, str]]:
-        """Get full conversation history for a thread"""
-        return self._get_conversation_messages(thread_id, limit=0)
-    
-    def clear_thread(self, thread_id: str):
-        """Clear conversation history for a specific thread"""
-        if thread_id in self.conversations:
-            del self.conversations[thread_id]
-            self._save_conversation_history()
-            self.logger.info(f"Cleared conversation thread {thread_id}")
-    
-    def get_thread_summary(self, thread_id: str) -> str:
-        """Generate a summary of a conversation thread"""
-        messages = self.get_conversation_history(thread_id)
-        if not messages:
-            return "No conversation history"
-        
-        # Extract just the content for summary
-        conversation_text = "\n".join([
-            f"{msg['role'].title()}: {msg['content']}" 
-            for msg in messages[-10:]  # Last 10 messages
-        ])
-        
-        return conversation_text[:500] + "..." if len(conversation_text) > 500 else conversation_text
-    
-    def _detect_and_store_corrections(self, user_message: str, assistant_response: str, thread_id: str):
-        """Detect identity corrections and name clarifications from user messages"""
-        user_lower = user_message.lower()
-        assistant_lower = assistant_response.lower()
-        
-        # Detect name corrections
-        name_correction_patterns = [
-            "my name isn't", "my name is not", "i'm not", "don't call me",
-            "not my name", "that's not my name", "wrong name"
-        ]
-        
-        # Detect identity corrections
-        if any(pattern in user_lower for pattern in name_correction_patterns):
-            if hasattr(self.memory_engine, 'add_identity_correction'):
-                self.memory_engine.add_identity_correction(
-                    f"User corrected name/identity: {user_message}",
-                    f"Context: {assistant_response[:100]}..."
-                )
-                self.logger.info(f"Stored identity correction for thread {thread_id}")
-        
-        # Detect "Claude Code" type clarifications
-        if ("claude" in user_lower and len(user_message.split()) <= 3 and 
-            "what" in assistant_lower and "working" in assistant_lower):
-            if hasattr(self.memory_engine, 'add_identity_correction'):
-                self.memory_engine.add_identity_correction(
-                    f"When user says '{user_message}', they're answering what they're working on, not stating their name",
-                    f"Context: Previous question about work/projects"
-                )
-                self.logger.info(f"Stored work context clarification for thread {thread_id}")
-        
-        # Detect meta-conversation corrections
-        if "you actually" in user_lower or "you were" in user_lower:
-            recent_history = self._get_conversation_messages(thread_id, limit=6)
-            if len(recent_history) >= 2:
-                context = f"User correcting assistant behavior: {user_message}"
-                if hasattr(self.memory_engine, 'add_identity_correction'):
-                    self.memory_engine.add_identity_correction(
-                        context,
-                        f"Assistant should maintain conversation continuity better"
-                    )
-                    self.logger.info(f"Stored conversation flow correction for thread {thread_id}")
-    
-    def _extract_conversation_title(self, user_message: str, assistant_response: str) -> str:
-        """Extract a conversation title from the first exchange"""
-        # Simple heuristic-based title extraction
-        # In production, could use GPT to generate better titles
-        
-        user_lower = user_message.lower()
-        
-        # Look for common question patterns
-        if "how to" in user_lower:
-            start = user_lower.find("how to")
-            return user_message[start:start+50].strip() + "..."
-        
-        if "what is" in user_lower or "what's" in user_lower:
-            return user_message[:50].strip() + "..."
-        
-        # Look for technical terms as title candidates
-        tech_terms = ["debug", "error", "implement", "fix", "create", "build", 
-                     "optimize", "configure", "deploy", "setup"]
-        for term in tech_terms:
-            if term in user_lower:
-                # Find sentence containing the term
-                sentences = user_message.split('.')
-                for sent in sentences:
-                    if term in sent.lower():
-                        return sent.strip()[:60] + "..."
-        
-        # Default: use first 50 chars of user message
-        return user_message[:50].strip() + "..." if len(user_message) > 50 else user_message+        return response