#!/usr/bin/env python3
"""
Optimized Memory Engine
Implements 2025 FAISS best practices for fast loading of pre-computed embeddings
"""

import json
import numpy as np
from datetime import datetime
<<<<<<< HEAD
from typing import List, Dict, Any, Optional, Union, cast
from dataclasses import dataclass
=======
from typing import List, Dict, Any, Optional, Union
>>>>>>> ed70712c
from pathlib import Path

from core.memory_engine import Memory, MemoryEngine
from integrations.embeddings import EmbeddingProvider
from storage.vector_store import VectorStore
from core.logging_config import get_logger, monitor_performance
from core.utils import parse_timestamp

logger = get_logger(__name__)

class OptimizedMemoryEngine(MemoryEngine):
    """
    Enhanced MemoryEngine that follows 2025 FAISS best practices:
    - Uses pre-computed embeddings instead of regenerating
    - Implements batch processing for better performance
    - Supports direct FAISS index loading
    - Optimized for large-scale datasets (23K+ memories)
    """
    
    def __init__(
        self,
        vector_store: VectorStore,
        embedding_provider: Optional[EmbeddingProvider] = None,
        persist_path: Optional[str] = None,
        auto_save: bool = False,  # Disable auto-save by default to prevent overwrites
        precomputed_mode: bool = True  # Use pre-computed embeddings
    ):
        """
        Initialize optimized memory engine
        
        Args:
            vector_store: Vector storage implementation (FAISS)
            embedding_provider: Optional - only needed for new queries
            persist_path: Optional - path to memory JSON file
            auto_save: Whether to auto-save memories (disabled to prevent overwrites)
            precomputed_mode: Use pre-computed embeddings instead of generating
        """
        self.precomputed_mode = precomputed_mode
        self.auto_save = auto_save
        
        # Initialize parent class
        super().__init__(vector_store, embedding_provider, persist_path)
        
        logger.info(
            "Optimized MemoryEngine initialized",
            extra={
                "precomputed_mode": precomputed_mode,
                "auto_save": auto_save,
                "vector_store_type": type(vector_store).__name__
            }
        )
    
    @monitor_performance("load_precomputed_memories")
    def load_precomputed_memories(
        self,
        memory_json_path: Union[str, Path],
        verify_faiss_alignment: bool = True
    ) -> int:
        """
        Load memories from JSON without regenerating embeddings
        Uses pre-computed FAISS index for embeddings
        
        Args:
            memory_json_path: Path to memory JSON file
            verify_faiss_alignment: Whether to verify memory-FAISS alignment
            
        Returns:
            Number of memories loaded
        """
        memory_json_path = Path(memory_json_path)
        logger.info(f"Loading precomputed memories from {memory_json_path}")

        if not memory_json_path.exists():
            logger.error(f"Memory file not found: {memory_json_path}")
            return 0

        try:
            # Load JSON data
            with memory_json_path.open('r', encoding='utf-8') as f:
                memory_data = json.load(f)
            
            if not memory_data:
                logger.warning("Memory file is empty")
                return 0
            
            logger.info(f"Loaded {len(memory_data)} memories from JSON")
            
            # Convert to Memory objects (batch processing)
            memories = []
            batch_size = 1000
            
            for i in range(0, len(memory_data), batch_size):
                batch = memory_data[i:i + batch_size]
                batch_memories = self._process_memory_batch(batch, i)
                memories.extend(batch_memories)
                
                logger.info(f"Processed batch {i // batch_size + 1}/{(len(memory_data) + batch_size - 1) // batch_size}")
            
            # Set memories directly (skip embedding generation)
            self.memories = memories
            
            # Verify FAISS alignment if requested
            if verify_faiss_alignment:
                self._verify_faiss_alignment()
            
            logger.info(f"Successfully loaded {len(memories)} precomputed memories")
            return len(memories)
            
        except Exception as e:
            logger.error(f"Error loading precomputed memories: {e}")
            return 0
    
    def _process_memory_batch(self, batch: List[Dict], start_index: int) -> List[Memory]:
        """Process a batch of memory data efficiently"""
        memories = []
        
        for i, mem_data in enumerate(batch):
            try:
                # Parse timestamp
                timestamp = parse_timestamp(mem_data.get('timestamp'))
                
                # Create Memory object without embedding
                memory = Memory(
                    content=mem_data.get('content', ''),
                    embedding=None,  # Will use FAISS index for searches
                    metadata=mem_data.get('metadata', {}),
                    timestamp=timestamp,
                    relevance_score=0.0,
                    # Enhanced fields
                    role=mem_data.get('role', 'user'),
                    thread_id=mem_data.get('thread_id'),
                    title=mem_data.get('title'),
                    type=mem_data.get('type', 'history'),
                    importance=mem_data.get('importance', 1.0)
                )
                
                memories.append(memory)
                
            except Exception as e:
                logger.error(f"Error processing memory {start_index + i}: {e}")
                continue
        
        return memories
    
<<<<<<< HEAD
    def _parse_timestamp(self, timestamp_str: Optional[str]) -> datetime:
        """Parse timestamp string efficiently"""
        if not timestamp_str:
            return datetime.now()
        
        try:
            if 'T' in timestamp_str:
                # ISO format
                return datetime.fromisoformat(timestamp_str.replace('Z', '+00:00')).replace(tzinfo=None)
            else:
                # Unix timestamp
                return datetime.fromtimestamp(float(timestamp_str))
        except:
            return datetime.now()
    
    def _verify_faiss_alignment(self) -> None:
=======
    def _verify_faiss_alignment(self):
>>>>>>> ed70712c
        """Verify alignment between memories and FAISS index"""
        try:
            if hasattr(self.vector_store, 'index') and hasattr(self.vector_store.index, 'ntotal'):
                faiss_count = self.vector_store.index.ntotal
                memory_count = len(self.memories)
                
                if faiss_count == memory_count:
                    logger.info(f"✅ Perfect alignment: {memory_count} memories = {faiss_count} FAISS vectors")
                else:
                    logger.warning(f"Alignment check: {memory_count} memories vs {faiss_count} FAISS vectors")
                    logger.info("This is normal if memories were filtered during import")
        except Exception as e:
            logger.error(f"Error verifying FAISS alignment: {e}")
    
    @monitor_performance("search_memories_optimized")
    def search_memories(
        self,
        query: str,
        k: int = 5,
        score_threshold: float = 0.0
    ) -> List[Memory]:
        """
        Optimized memory search using pre-computed FAISS embeddings
        
        Args:
            query: Search query
            k: Number of results to return
            score_threshold: Minimum relevance score
            
        Returns:
            List of relevant memories with importance weighting
        """
        if not self.memories:
            logger.warning("No memories available for search")
            return []
        
        if not self.embedding_provider:
            logger.error("No embedding provider available for query processing")
            return []
        
        try:
            # Generate query embedding
            query_embedding = self.embedding_provider.embed_text(query)
            if query_embedding is None:
                logger.error("Failed to generate query embedding")
                return []
            
            # Search using FAISS (with pre-computed embeddings)
            # Fetch more results for importance re-ranking
            search_k = min(k * 3, len(self.memories))
            
            similar_indices, similarities = self.vector_store.search(
                query_embedding, search_k
            )
            
            # Convert to Memory objects with enhanced scoring
            results = []
            for idx, similarity in zip(similar_indices, similarities):
                if 0 <= idx < len(self.memories):
                    memory = self.memories[idx]
                    
                    # Apply importance weighting (2025 best practice)
                    base_score = float(similarity)
                    importance_weight = memory.importance
                    
                    # Type-based boosting
                    type_multiplier = {
                        'correction': 1.5,
                        'summary': 1.2,
                        'identity': 1.1,
                        'history': 1.0
                    }.get(memory.type, 1.0)
                    
                    # Age decay (30-day half-life)
                    age_days = (datetime.now() - memory.timestamp).days
                    age_factor = 0.5 ** (age_days / 30.0) if age_days > 0 else 1.0
                    
                    # Combined score
                    final_score = base_score * importance_weight * type_multiplier * age_factor
                    
                    if final_score >= score_threshold:
                        memory.relevance_score = final_score
                        results.append(memory)
            
            # Sort by final score and return top k
            results.sort(key=lambda x: x.relevance_score, reverse=True)
            final_results = results[:k]
            
            logger.info(f"Search completed: {len(final_results)} results for '{query[:50]}'")
            
            return final_results
            
        except Exception as e:
            logger.error(f"Error during optimized search: {e}")
            return []
    
    def save_memories(self, path: Optional[str] = None) -> bool:
        """
        Save memories to JSON file (only if auto_save is enabled)
        Prevents accidental overwrites of precomputed data
        """
        if not self.auto_save:
            logger.info("Auto-save disabled - skipping memory save to prevent overwrite")
            return True
        
        return cast(bool, super().save_memories(path))
    
    def get_statistics(self) -> Dict[str, Any]:
        """Get enhanced statistics for the optimized memory engine"""
        base_stats = super().get_statistics()
        
        # Add optimization-specific stats
        enhanced_stats = {
            **base_stats,
            "precomputed_mode": self.precomputed_mode,
            "auto_save_enabled": self.auto_save,
            "faiss_vector_count": 0
        }
        
        # Get FAISS vector count
        try:
            if hasattr(self.vector_store, 'index') and hasattr(self.vector_store.index, 'ntotal'):
                enhanced_stats["faiss_vector_count"] = self.vector_store.index.ntotal
        except:
            pass
        
        return enhanced_stats

# Factory function for easy creation
def create_optimized_memory_engine(
    memory_json_path: str,
    faiss_index_path: str,
    embedding_provider: Optional[EmbeddingProvider] = None,
    auto_save: bool = False,
    dimension: int = 1536
) -> OptimizedMemoryEngine:
    """
    Factory function to create an optimized memory engine with pre-computed embeddings
    
    Args:
        memory_json_path: Path to ChatGPT memories JSON
        faiss_index_path: Path to FAISS index (without .index extension)
        embedding_provider: Optional embedding provider for new queries
        auto_save: Whether to enable auto-save (disabled by default)
        dimension: Embedding dimension used by the FAISS index. Defaults to 1536.
        
    Returns:
        Configured OptimizedMemoryEngine
    """
    from storage.faiss_store import FaissVectorStore
    
    # Create vector store with pre-computed index
    vector_store = FaissVectorStore(
        dimension=dimension,
        index_path=faiss_index_path
    )
    
    # Create optimized memory engine
    memory_engine = OptimizedMemoryEngine(
        vector_store=vector_store,
        embedding_provider=embedding_provider,
        persist_path=memory_json_path,
        auto_save=auto_save,
        precomputed_mode=True
    )
    
    # Load precomputed memories
    loaded_count = memory_engine.load_precomputed_memories(memory_json_path)
    
    if loaded_count > 0:
        logger.info(f"Optimized memory engine ready with {loaded_count} memories")
    else:
        logger.error("Failed to load memories into optimized engine")
    
    return memory_engine<|MERGE_RESOLUTION|>--- conflicted
+++ resolved
@@ -7,12 +7,7 @@
 import json
 import numpy as np
 from datetime import datetime
-<<<<<<< HEAD
-from typing import List, Dict, Any, Optional, Union, cast
-from dataclasses import dataclass
-=======
 from typing import List, Dict, Any, Optional, Union
->>>>>>> ed70712c
 from pathlib import Path
 
 from core.memory_engine import Memory, MemoryEngine
@@ -157,26 +152,7 @@
         
         return memories
     
-<<<<<<< HEAD
-    def _parse_timestamp(self, timestamp_str: Optional[str]) -> datetime:
-        """Parse timestamp string efficiently"""
-        if not timestamp_str:
-            return datetime.now()
-        
-        try:
-            if 'T' in timestamp_str:
-                # ISO format
-                return datetime.fromisoformat(timestamp_str.replace('Z', '+00:00')).replace(tzinfo=None)
-            else:
-                # Unix timestamp
-                return datetime.fromtimestamp(float(timestamp_str))
-        except:
-            return datetime.now()
-    
-    def _verify_faiss_alignment(self) -> None:
-=======
     def _verify_faiss_alignment(self):
->>>>>>> ed70712c
         """Verify alignment between memories and FAISS index"""
         try:
             if hasattr(self.vector_store, 'index') and hasattr(self.vector_store.index, 'ntotal'):
@@ -282,7 +258,7 @@
             logger.info("Auto-save disabled - skipping memory save to prevent overwrite")
             return True
         
-        return cast(bool, super().save_memories(path))
+        return super().save_memories(path)
     
     def get_statistics(self) -> Dict[str, Any]:
         """Get enhanced statistics for the optimized memory engine"""
