from typing import List, Dict, Any, Optional
import pickle
import os
from core.memory_engine import Memory, VectorStore

# Try to import numpy and faiss, fall back to mock if not available
try:
    import numpy as np

    NUMPY_AVAILABLE = True
except ImportError:
    NUMPY_AVAILABLE = False

    class MockArray:
        def __init__(self, data=None):
            self.data = data if data is not None else []

        def tolist(self):
            return self.data if isinstance(self.data, list) else [self.data]

    class MockNumpy:
        ndarray = MockArray

        @staticmethod
        def array(data):
            return MockArray(data)

    np = MockNumpy()

try:
    import faiss

    FAISS_AVAILABLE = True
except ImportError:
    FAISS_AVAILABLE = False

    # Mock faiss for compatibility
    class MockIndex:
        """Simple in-memory mock for FAISS indices"""

        def __init__(self, dim: int = 0):
            self.d = dim
            self.vectors: Dict[int, Any] = {}

        @property
        def ntotal(self) -> int:
            return len(self.vectors)

        def add_with_ids(self, vectors, ids):
            for vec, idx in zip(vectors, ids):
                self.vectors[int(idx)] = vec

        def search(self, query, k):
            ids = list(self.vectors.keys())[:k]
            distances = [[0.0] * len(ids)]
            return distances, [ids]

        def remove_ids(self, ids):
            removed = 0
            for idx in ids:
                if int(idx) in self.vectors:
                    del self.vectors[int(idx)]
                    removed += 1
            return removed

        def reset(self):
            self.vectors = {}

    class MockFaiss:
        METRIC_L2 = 1

        @staticmethod
        def IndexFlatL2(dim):
            return MockIndex(dim)

        @staticmethod
        def IndexIDMap(base_index):
            return base_index

        @staticmethod
        def write_index(index, path):
            with open(path, "wb") as f:
                pickle.dump(index, f)

        @staticmethod
        def read_index(path):
            with open(path, "rb") as f:
                return pickle.load(f)

    faiss = MockFaiss()


class FaissVectorStore(VectorStore):
    def __init__(self, dimension: int = 1536, index_path: Optional[str] = None):
        self.dimension = dimension
        base_index = faiss.IndexFlatL2(dimension)
        try:
            self.index = faiss.IndexIDMap(base_index)
        except AttributeError:
            # Fallback for mock faiss which directly returns base_index
            self.index = base_index
        self.memories: Dict[int, Memory] = {}
        self.current_id = 0
        self.index_path = index_path

        if index_path and os.path.exists(f"{index_path}.index"):
            self.load_index(index_path)

    def add_memory(self, memory: Memory) -> str:
        if memory.embedding is None:
            raise ValueError(
                "Memory must have an embedding to be added to vector store"
            )

        embedding = memory.embedding.astype("float32").reshape(1, -1)

        memory_id_int = self.current_id
        ids = np.array([memory_id_int], dtype="int64")

        if hasattr(self.index, "add_with_ids"):
            self.index.add_with_ids(embedding, ids)
        else:
            # Fallback for mock index
            self.index.add(embedding)

        memory_id = str(memory_id_int)
        self.memories[memory_id_int] = memory
        self.current_id += 1

        if self.index_path:
            self.save_index(self.index_path)

        return memory_id

    def search(self, query_embedding: np.ndarray, k: int = 5) -> List[Memory]:
        if self.index.ntotal == 0:
            return []

        k = min(k, self.index.ntotal)
        query_embedding = query_embedding.astype("float32").reshape(1, -1)

        distances, indices = self.index.search(query_embedding, k)

        results = []
        for i, idx in enumerate(indices[0]):
            if idx in self.memories:
                memory = self.memories[idx]
                memory.relevance_score = float(1 / (1 + distances[0][i]))
                results.append(memory)

        return results

    def delete_memory(self, memory_id: str) -> bool:
        try:
            idx = int(memory_id)
            if idx in self.memories:
                del self.memories[idx]
<<<<<<< HEAD
                # Rebuild the FAISS index to remove the deleted embedding
                self._rebuild_index()
=======

                if hasattr(self.index, "remove_ids"):
                    ids = np.array([idx], dtype="int64")
                    self.index.remove_ids(ids)

                if self.index_path:
                    self.save_index(self.index_path)

>>>>>>> 4240c1e1
                return True
        except ValueError:
            pass
        return False

<<<<<<< HEAD
    def _rebuild_index(self) -> None:
        """Rebuild the FAISS index from current memories."""
        # Reset the index and reinsert all remaining embeddings
        self.index.reset()

        new_memories: Dict[int, Memory] = {}
        for new_idx, (_, memory) in enumerate(sorted(self.memories.items())):
            embedding = memory.embedding.astype("float32").reshape(1, -1)
            self.index.add(embedding)
            new_memories[new_idx] = memory

        # Update memory IDs and current_id
        self.memories = new_memories
        self.current_id = len(self.memories)

        # Persist the rebuilt index if persistence is enabled
        if self.index_path:
            self.save_index(self.index_path)
=======
>>>>>>> 4240c1e1

    def save_index(self, path: str) -> None:
        os.makedirs(os.path.dirname(path), exist_ok=True)
        faiss.write_index(self.index, f"{path}.index")
        with open(f"{path}.pkl", "wb") as f:
            pickle.dump(
                {
                    "memories": self.memories,
                    "current_id": self.current_id,
                    "dimension": self.dimension,
                },
                f,
            )

    def load_index(self, path: str) -> None:
        if os.path.exists(f"{path}.index"):
            self.index = faiss.read_index(f"{path}.index")

        if os.path.exists(f"{path}.pkl"):
            with open(f"{path}.pkl", "rb") as f:
                data = pickle.load(f)
                self.memories = data["memories"]
                self.current_id = data["current_id"]
                self.dimension = data["dimension"]<|MERGE_RESOLUTION|>--- conflicted
+++ resolved
@@ -155,25 +155,22 @@
             idx = int(memory_id)
             if idx in self.memories:
                 del self.memories[idx]
-<<<<<<< HEAD
-                # Rebuild the FAISS index to remove the deleted embedding
-                self._rebuild_index()
-=======
 
                 if hasattr(self.index, "remove_ids"):
                     ids = np.array([idx], dtype="int64")
                     self.index.remove_ids(ids)
+                else:
+                    # Fallback: rebuild the index if remove_ids is not available
+                    self._rebuild_index()
 
                 if self.index_path:
                     self.save_index(self.index_path)
 
->>>>>>> 4240c1e1
                 return True
         except ValueError:
             pass
         return False
 
-<<<<<<< HEAD
     def _rebuild_index(self) -> None:
         """Rebuild the FAISS index from current memories."""
         # Reset the index and reinsert all remaining embeddings
@@ -192,8 +189,6 @@
         # Persist the rebuilt index if persistence is enabled
         if self.index_path:
             self.save_index(self.index_path)
-=======
->>>>>>> 4240c1e1
 
     def save_index(self, path: str) -> None:
         os.makedirs(os.path.dirname(path), exist_ok=True)
