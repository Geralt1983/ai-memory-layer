import pytest
import numpy as np
import tempfile
import os
from core.memory_engine import Memory
from storage.faiss_store import FaissVectorStore
from storage.chroma_store import ChromaVectorStore


class TestFaissVectorStore:
    """Test cases for FAISS vector store"""

    def test_faiss_store_creation(self):
        """Test basic FAISS store creation"""
        store = FaissVectorStore(dimension=128)

        assert store.dimension == 128
        assert store.index.ntotal == 0
        assert store.current_id == 0
        assert len(store.memories) == 0

    def test_add_memory_to_faiss(self, faiss_store):
        """Test adding memory to FAISS store"""
        memory = Memory(
            content="Test memory", embedding=np.random.rand(10).astype("float32")
        )

        memory_id = faiss_store.add_memory(memory)

        assert faiss_store.index.ntotal == 1
        assert memory_id == "0"
        assert int(memory_id) in faiss_store.memories

    def test_add_memory_without_embedding(self, faiss_store):
        """Test that adding memory without embedding raises error"""
        memory = Memory(content="Test memory")  # No embedding

        with pytest.raises(ValueError, match="Memory must have an embedding"):
            faiss_store.add_memory(memory)

    def test_search_faiss_empty(self, faiss_store):
        """Test search on empty FAISS store"""
        query_embedding = np.random.rand(10).astype("float32")
        results = faiss_store.search(query_embedding, k=5)

        assert results == []

    def test_search_faiss_with_memories(self, faiss_store):
        """Test search with memories in FAISS store"""
        # Add some memories
        for i in range(3):
            memory = Memory(
                content=f"Memory {i}", embedding=np.random.rand(10).astype("float32")
            )
            faiss_store.add_memory(memory)

        query_embedding = np.random.rand(10).astype("float32")
        results = faiss_store.search(query_embedding, k=2)

        assert len(results) == 2
        assert all(isinstance(r, Memory) for r in results)
        assert all(hasattr(r, "relevance_score") for r in results)
        assert all(r.relevance_score > 0 for r in results)

    def test_delete_memory_faiss(self, faiss_store):
        """Test deleting memory from FAISS store"""
        memory = Memory(
            content="Test memory", embedding=np.random.rand(10).astype("float32")
        )

        memory_id = faiss_store.add_memory(memory)
        assert len(faiss_store.memories) == 1
        assert faiss_store.index.ntotal == 1

        # Ensure memory can be found before deletion
        results = faiss_store.search(memory.embedding, k=1)
        assert len(results) == 1

        success = faiss_store.delete_memory(memory_id)
        assert success
        assert len(faiss_store.memories) == 0
        assert faiss_store.index.ntotal == 0

<<<<<<< HEAD
    def test_delete_memory_rebuilds_index(self, faiss_store):
        """Ensure index is rebuilt and deleted memories aren't searchable"""
=======
        # Ensure deleted memory no longer appears in search
        results_after = faiss_store.search(memory.embedding, k=1)
        assert results_after == []

    def test_delete_memory_removes_from_search(self, faiss_store):
        """Ensure deleted memories aren't searchable with multiple memories"""
>>>>>>> 4240c1e1
        mem1 = Memory(
            content="Memory 1", embedding=np.random.rand(10).astype("float32")
        )
        mem2 = Memory(
            content="Memory 2", embedding=np.random.rand(10).astype("float32")
        )

        id1 = faiss_store.add_memory(mem1)
        faiss_store.add_memory(mem2)

        # Sanity check both memories are searchable
        results = faiss_store.search(mem1.embedding, k=2)
        assert any(r.content == "Memory 1" for r in results)

<<<<<<< HEAD
        # Delete first memory and ensure index is rebuilt
=======
        # Delete first memory and ensure it's removed from index
>>>>>>> 4240c1e1
        faiss_store.delete_memory(id1)
        assert faiss_store.index.ntotal == len(faiss_store.memories) == 1

        # Search with deleted embedding should not return deleted memory
        results_after = faiss_store.search(mem1.embedding, k=2)
        assert all(r.content != "Memory 1" for r in results_after)

        # Remaining memory should still be retrievable
        results_remaining = faiss_store.search(mem2.embedding, k=1)
        assert len(results_remaining) == 1
        assert results_remaining[0].content == "Memory 2"

    def test_delete_nonexistent_memory_faiss(self, faiss_store):
        """Test deleting non-existent memory"""
        success = faiss_store.delete_memory("999")
        assert not success

    def test_faiss_persistence(self, temp_dir):
        """Test FAISS persistence functionality"""
        index_path = os.path.join(temp_dir, "test_index")

        # Create store and add memory
        store1 = FaissVectorStore(dimension=10, index_path=index_path)
        memory = Memory(
            content="Persistent memory", embedding=np.random.rand(10).astype("float32")
        )
        mem_id = store1.add_memory(memory)

        # Create new store that should load the index
        store2 = FaissVectorStore(dimension=10, index_path=index_path)

        assert store2.index.ntotal == 1
        assert len(store2.memories) == 1
        assert store2.memories[0].content == "Persistent memory"

        # Delete the memory and ensure persistence of deletion
        store2.delete_memory(mem_id)
        store3 = FaissVectorStore(dimension=10, index_path=index_path)
        assert store3.index.ntotal == 0
        assert len(store3.memories) == 0


class TestChromaVectorStore:
    """Test cases for ChromaDB vector store"""

    def test_chroma_store_creation(self, temp_dir):
        """Test basic ChromaDB store creation"""
        store = ChromaVectorStore(
            collection_name="test_collection", persist_directory=temp_dir
        )

        assert store.collection_name == "test_collection"
        assert store.persist_directory == temp_dir
        assert store.collection is not None

    def test_add_memory_to_chroma(self, temp_dir):
        """Test adding memory to ChromaDB store"""
        store = ChromaVectorStore(
            collection_name="test_collection", persist_directory=temp_dir
        )

        memory = Memory(
            content="Test memory",
            embedding=np.random.rand(384).astype(
                "float32"
            ),  # ChromaDB default dimension
            metadata={"type": "test"},
        )

        memory_id = store.add_memory(memory)

        assert memory_id is not None
        assert isinstance(memory_id, str)

    def test_add_memory_chroma_without_embedding(self, temp_dir):
        """Test adding memory without embedding to ChromaDB"""
        store = ChromaVectorStore(
            collection_name="test_collection", persist_directory=temp_dir
        )

        memory = Memory(content="Test memory")  # No embedding

        with pytest.raises(ValueError, match="Memory must have an embedding"):
            store.add_memory(memory)

    def test_search_chroma_empty(self, temp_dir):
        """Test search on empty ChromaDB store"""
        store = ChromaVectorStore(
            collection_name="test_collection", persist_directory=temp_dir
        )

        query_embedding = np.random.rand(384).astype("float32")
        results = store.search(query_embedding, k=5)

        assert results == []

    def test_search_chroma_with_memories(self, temp_dir):
        """Test search with memories in ChromaDB store"""
        store = ChromaVectorStore(
            collection_name="test_collection", persist_directory=temp_dir
        )

        # Add some memories
        for i in range(3):
            memory = Memory(
                content=f"Memory {i}",
                embedding=np.random.rand(384).astype("float32"),
                metadata={"index": i},
            )
            store.add_memory(memory)

        query_embedding = np.random.rand(384).astype("float32")
        results = store.search(query_embedding, k=2)

        assert len(results) <= 2  # Might be less if collection is small
        assert all(isinstance(r, Memory) for r in results)

    def test_delete_memory_chroma(self, temp_dir):
        """Test deleting memory from ChromaDB store"""
        store = ChromaVectorStore(
            collection_name="test_collection", persist_directory=temp_dir
        )

        memory = Memory(
            content="Test memory", embedding=np.random.rand(384).astype("float32")
        )

        memory_id = store.add_memory(memory)
        success = store.delete_memory(memory_id)

        assert success

    def test_delete_nonexistent_memory_chroma(self, temp_dir):
        """Test deleting non-existent memory from ChromaDB"""
        store = ChromaVectorStore(
            collection_name="test_collection", persist_directory=temp_dir
        )

        success = store.delete_memory("nonexistent_id")
        assert not success<|MERGE_RESOLUTION|>--- conflicted
+++ resolved
@@ -81,17 +81,12 @@
         assert len(faiss_store.memories) == 0
         assert faiss_store.index.ntotal == 0
 
-<<<<<<< HEAD
-    def test_delete_memory_rebuilds_index(self, faiss_store):
-        """Ensure index is rebuilt and deleted memories aren't searchable"""
-=======
         # Ensure deleted memory no longer appears in search
         results_after = faiss_store.search(memory.embedding, k=1)
         assert results_after == []
 
-    def test_delete_memory_removes_from_search(self, faiss_store):
-        """Ensure deleted memories aren't searchable with multiple memories"""
->>>>>>> 4240c1e1
+    def test_delete_memory_rebuilds_index(self, faiss_store):
+        """Ensure index is rebuilt and deleted memories aren't searchable"""
         mem1 = Memory(
             content="Memory 1", embedding=np.random.rand(10).astype("float32")
         )
@@ -106,11 +101,7 @@
         results = faiss_store.search(mem1.embedding, k=2)
         assert any(r.content == "Memory 1" for r in results)
 
-<<<<<<< HEAD
-        # Delete first memory and ensure index is rebuilt
-=======
         # Delete first memory and ensure it's removed from index
->>>>>>> 4240c1e1
         faiss_store.delete_memory(id1)
         assert faiss_store.index.ntotal == len(faiss_store.memories) == 1
 
