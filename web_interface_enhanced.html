--- conflicted
+++ resolved
@@ -86,15 +86,11 @@
             cursor: pointer;
             font-size: 14px;
             color: var(--text-secondary);
-<<<<<<< HEAD
-            transition: background 0.2s;
-=======
             transition: all 0.2s;
             border: 1px solid transparent;
             display: flex;
             justify-content: space-between;
             align-items: center;
->>>>>>> eef06967
         }
 
         .conversation-item:hover {
@@ -133,7 +129,7 @@
         }
 
         .conversation-action-btn:hover {
-            background: var(--bg-tertiary);
+            background: #2a2b32;
             color: var(--text-primary);
         }
 
