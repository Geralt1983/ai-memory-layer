--- conflicted
+++ resolved
@@ -6,7 +6,7 @@
     <title>AI Memory Layer - Enhanced Chat</title>
     <style>
         :root {
-            /* Light theme */
+            /* Light theme - ChatGPT colors */
             --bg-primary: #ffffff;
             --bg-secondary: #f7f7f8;
             --bg-tertiary: #ececec;
@@ -21,7 +21,7 @@
         }
 
         [data-theme="dark"] {
-            /* Dark theme */
+            /* Dark theme - ChatGPT colors */
             --bg-primary: #343541;
             --bg-secondary: #40414f;
             --bg-tertiary: #202123;
@@ -557,7 +557,7 @@
     <div class="sidebar" id="sidebar">
         <div class="sidebar-header">
             <button class="new-chat-btn" onclick="startNewChat()">+ New chat</button>
-            <button class="theme-toggle" onclick="toggleTheme()" title="Toggle theme">ð</button>
+            <button class="theme-toggle" onclick="toggleTheme()" title="Toggle theme">🌙</button>
         </div>
         
         <div class="conversations" id="conversations">
@@ -588,34 +588,26 @@
         <div class="chat-header">
             <div class="chat-title">
                 AI Memory Layer <small id="version-display" style="font-size: 14px; opacity: 0.7;">v1.2.0</small>
-                <button onclick="location.reload(true)" style="margin-left: 10px; padding: 4px 8px; border-radius: 4px; border: 1px solid var(--border-primary); background: var(--bg-secondary); color: var(--text-primary); cursor: pointer; font-size: 12px;" title="Force reload to clear cache">â» Reload</button>
-                <button onclick="startNewConversation()" style="margin-left: 5px; padding: 4px 8px; border-radius: 4px; border: 1px solid var(--border-primary); background: var(--bg-secondary); color: var(--text-primary); cursor: pointer; font-size: 12px;" title="Start a new conversation with fresh context">ð New Chat</button>
+                <button onclick="location.reload(true)" style="margin-left: 10px; padding: 4px 8px; border-radius: 4px; border: 1px solid var(--border-primary); background: var(--bg-secondary); color: var(--text-primary); cursor: pointer; font-size: 12px;" title="Force reload to clear cache">↻ Reload</button>
+                <button onclick="startNewConversation()" style="margin-left: 5px; padding: 4px 8px; border-radius: 4px; border: 1px solid var(--border-primary); background: var(--bg-secondary); color: var(--text-primary); cursor: pointer; font-size: 12px;" title="Start a new conversation with fresh context">🆕 New Chat</button>
             </div>
             <div class="header-controls">
-                <button class="control-btn" onclick="searchMemories()">ð Search</button>
-                <button class="control-btn" onclick="showMemoryStats()">ð Stats</button>
-                <button class="control-btn" onclick="exportMemories()">ð¾ Export</button>
+                <button class="control-btn" onclick="searchMemories()">🔍 Search</button>
+                <button class="control-btn" onclick="showMemoryStats()">📊 Stats</button>
+                <button class="control-btn" onclick="exportMemories()">💾 Export</button>
             </div>
         </div>
         
         <div class="chat-messages" id="messages">
             <div class="message assistant">
-<<<<<<< HEAD
-                <div class="message-avatar">ð§ </div>
-=======
                 <div class="message-avatar"><img src="assets/openai_swirl.svg" alt="AI" class="avatar-icon"></div>
->>>>>>> b5a3ce8e
                 <div class="message-content">
-                    <div class="message-text">ð Hello! I'm your AI assistant with persistent memory. I can remember our conversations and learn from them to provide better help over time.</div>
+                    <div class="message-text">👋 Hello! I'm your AI assistant with persistent memory. I can remember our conversations and learn from them to provide better help over time.</div>
                     <div class="message-time">Just now</div>
                 </div>
             </div>
             <div class="message assistant">
-<<<<<<< HEAD
-                <div class="message-avatar">ð§ </div>
-=======
                 <div class="message-avatar"><img src="assets/openai_swirl.svg" alt="AI" class="avatar-icon"></div>
->>>>>>> b5a3ce8e
                 <div class="message-content">
                     <div class="message-text">Try telling me about your preferences, projects, or ask me anything. I'll remember it all for our future conversations!</div>
                     <div class="message-time">Just now</div>
@@ -624,11 +616,7 @@
         </div>
         
         <div class="typing-indicator" id="typing">
-<<<<<<< HEAD
-            <div class="message-avatar" style="background: var(--accent-primary); color: white;">ð§ </div>
-=======
             <div class="message-avatar" style="background: var(--accent-primary);"><img src="assets/openai_swirl.svg" alt="AI" class="avatar-icon"></div>
->>>>>>> b5a3ce8e
             <div class="typing-dots">
                 <div class="typing-dot"></div>
                 <div class="typing-dot"></div>
@@ -648,8 +636,8 @@
                         oninput="autoResize(this)"
                     ></textarea>
                     <div class="input-controls">
-                        <button class="voice-btn" id="voiceBtn" onclick="toggleVoiceRecording()" title="Voice input">ð¤</button>
-                        <button class="send-btn" id="sendBtn" onclick="sendMessage()" title="Send message">â¤</button>
+                        <button class="voice-btn" id="voiceBtn" onclick="toggleVoiceRecording()" title="Voice input">🎤</button>
+                        <button class="send-btn" id="sendBtn" onclick="sendMessage()" title="Send message">➤</button>
                     </div>
                 </div>
             </div>
@@ -821,11 +809,11 @@
             
             if (body.getAttribute('data-theme') === 'dark') {
                 body.setAttribute('data-theme', 'light');
-                themeBtn.textContent = 'ð';
+                themeBtn.textContent = '🌙';
                 localStorage.setItem('theme', 'light');
             } else {
                 body.setAttribute('data-theme', 'dark');
-                themeBtn.textContent = 'âï¸';
+                themeBtn.textContent = '☀️';
                 localStorage.setItem('theme', 'dark');
             }
         }
@@ -834,7 +822,7 @@
         function loadTheme() {
             const savedTheme = localStorage.getItem('theme') || 'light';
             document.body.setAttribute('data-theme', savedTheme);
-            document.querySelector('.theme-toggle').textContent = savedTheme === 'dark' ? 'âï¸' : 'ð';
+            document.querySelector('.theme-toggle').textContent = savedTheme === 'dark' ? '☀️' : '🌙';
         }
 
         // Auto-resize textarea
@@ -914,8 +902,7 @@
                 // Show feedback
                 const copyBtn = messageDiv.querySelector('button[onclick*="copyMessage"]');
                 const originalText = copyBtn.innerHTML;
-                copyBtn.innerHTML = 'â- Copied!';
+                copyBtn.innerHTML = '✅ Copied!';
                 setTimeout(() => {
                     copyBtn.innerHTML = originalText;
                 }, 2000);
@@ -1091,7 +1078,7 @@
                 isGenerating = false;
                 showTyping(false);
                 if (error.name !== 'AbortError') {
-                    addMessage('assistant', 'â Sorry, I encountered an error. Please check if the API server is running.');
+                    addMessage('assistant', '❌ Sorry, I encountered an error. Please check if the API server is running.');
                 }
             } finally {
                 currentGenerationController = null;
@@ -1113,13 +1100,9 @@
             messageDiv.id = messageId;
             
             const time = new Date().toLocaleTimeString([], {hour: '2-digit', minute:'2-digit'});
-<<<<<<< HEAD
-            const avatar = sender === 'user' ? 'ð¤' : 'ð§ ';
-=======
             const avatar = sender === 'user'
                 ? '<img src="assets/user_avatar.svg" alt="User" class="avatar-icon">'
                 : '<img src="assets/openai_swirl.svg" alt="AI" class="avatar-icon">';
->>>>>>> b5a3ce8e
             
             let actionsHTML = '';
             if (sender === 'assistant') {
@@ -1128,10 +1111,10 @@
                         <button class="message-action-btn feedback-btn up" onclick="sendFeedback('${messageId}', 'up')" title="Thumbs up">👍</button>
                         <button class="message-action-btn feedback-btn down" onclick="sendFeedback('${messageId}', 'down')" title="Thumbs down">👎</button>
                         <button class="message-action-btn" onclick="regenerateMessage('${messageId}')" title="Regenerate response">
-                            ð Regenerate
+                            🔄 Regenerate
                         </button>
                         <button class="message-action-btn" onclick="copyMessage('${messageId}')" title="Copy to clipboard">
-                            ð Copy
+                            📋 Copy
                         </button>
                     </div>
                 `;
@@ -1296,7 +1279,7 @@
                             <span></span>
                         </div>
                         <button class="message-action-btn" onclick="stopGeneration()" style="opacity: 1; margin-left: 10px;">
-                            â¹ï¸ Stop
+                            ⏹️ Stop
                         </button>
                     `;
                 } else {
@@ -1392,13 +1375,9 @@
             const messages = document.getElementById('messages');
             messages.innerHTML = `
                 <div class="message assistant">
-<<<<<<< HEAD
-                    <div class="message-avatar">ð§ </div>
-=======
                     <div class="message-avatar"><img src="assets/openai_swirl.svg" alt="AI" class="avatar-icon"></div>
->>>>>>> b5a3ce8e
                     <div class="message-content">
-                        <div class="message-text">ð Hello! Starting a new conversation. I still remember everything from our previous chats.</div>
+                        <div class="message-text">👋 Hello! Starting a new conversation. I still remember everything from our previous chats.</div>
                         <div class="message-time">Just now</div>
                     </div>
                 </div>
@@ -1438,13 +1417,9 @@
                 currentMessages = [];
                 document.getElementById('messages').innerHTML = `
                     <div class="message assistant">
-<<<<<<< HEAD
-                        <div class="message-avatar">ð§ </div>
-=======
                         <div class="message-avatar"><img src="assets/openai_swirl.svg" alt="AI" class="avatar-icon"></div>
->>>>>>> b5a3ce8e
                         <div class="message-content">
-                            <div class="message-text">ð Hello! I'm your AI assistant with memory. I can remember our conversations and learn from them.</div>
+                            <div class="message-text">👋 Hello! I'm your AI assistant with memory. I can remember our conversations and learn from them.</div>
                             <div class="message-time">Just now</div>
                         </div>
                     </div>
@@ -1467,15 +1442,10 @@
                 messageDiv.className = `message ${msg.sender}`;
 
                 const time = new Date(msg.timestamp).toLocaleTimeString([], {hour: '2-digit', minute:'2-digit'});
-<<<<<<< HEAD
-                const avatar = msg.sender === 'user' ? 'ð¤' : 'ð§ ';
-                
-=======
                 const avatar = msg.sender === 'user'
                     ? '<img src="assets/user_avatar.svg" alt="User" class="avatar-icon">'
                     : '<img src="assets/openai_swirl.svg" alt="AI" class="avatar-icon">';
 
->>>>>>> b5a3ce8e
                 messageDiv.innerHTML = `
                     <div class="message-avatar">${avatar}</div>
                     <div class="message-content">
@@ -1505,7 +1475,7 @@
                 });
                 
                 const data = await response.json();
-                let results = `ð Search results for "${query}":\n\n`;
+                let results = `🔍 Search results for "${query}":\n\n`;
                 
                 if (data.memories.length === 0) {
                     results += 'No memories found.';
@@ -1518,7 +1488,7 @@
                 addMessage('assistant', results);
                 
             } catch (error) {
-                addMessage('assistant', 'â Error searching memories.');
+                addMessage('assistant', '❌ Error searching memories.');
             }
         }
 
@@ -1530,19 +1500,19 @@
                 const response = await fetch(`${API_BASE}/memories/stats`);
                 const data = await response.json();
                 
-                const stats = `ð Memory Statistics:
+                const stats = `📊 Memory Statistics:
 
 Total memories: ${data.total_memories}
 Average length: ${data.average_content_length.toFixed(1)} characters
 Total content: ${data.total_content_length} characters
 
 Memory types:
-${Object.entries(data.memory_types).map(([type, count]) => `â¢ ${type}: ${count}`).join('\n')}`;
+${Object.entries(data.memory_types).map(([type, count]) => `• ${type}: ${count}`).join('\n')}`;
                 
                 addMessage('assistant', stats);
                 
             } catch (error) {
-                addMessage('assistant', 'â Error fetching memory stats.');
+                addMessage('assistant', '❌ Error fetching memory stats.');
             }
         }
 
@@ -1566,13 +1536,13 @@
                     a.click();
                     window.URL.revokeObjectURL(url);
                     
-                    addMessage('assistant', 'ð¾ Memories exported successfully!');
+                    addMessage('assistant', '💾 Memories exported successfully!');
                 } else {
-                    addMessage('assistant', 'â Error exporting memories.');
+                    addMessage('assistant', '❌ Error exporting memories.');
                 }
                 
             } catch (error) {
-                addMessage('assistant', 'â Error exporting memories.');
+                addMessage('assistant', '❌ Error exporting memories.');
             }
         }
 
