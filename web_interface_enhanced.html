<!DOCTYPE html>
<html lang="en">
<head>
    <meta charset="UTF-8">
    <meta name="viewport" content="width=device-width, initial-scale=1.0">
    <title>AI Memory Layer - Enhanced Chat</title>
    <link rel="preconnect" href="https://fonts.googleapis.com">
    <link rel="preconnect" href="https://fonts.gstatic.com" crossorigin>
    <link href="https://fonts.googleapis.com/css2?family=Inter:wght@400;500;600&display=swap" rel="stylesheet">
    <style>
        :root {
<<<<<<< HEAD
            /* Light theme */
            --bg-primary: #ffffff;
            --bg-secondary: #f7f7f8;
            --bg-tertiary: #ececec;
            --text-primary: #202123;
            --text-secondary: #8e8ea0;
            --border-primary: #d9d9e3;
            --accent-primary: #10a37f;
            --accent-hover: #0d8f72;
            --user-bg: #c9c9d3; /* user avatar */
            --assistant-bg: #f7f7f8;
            --shadow: rgba(0, 0, 0, 0.1);
        }

        [data-theme="dark"] {
            /* Dark theme */
            --bg-primary: #202123;
            --bg-secondary: #343541;
            --bg-tertiary: #444654;
            --text-primary: #ececf1;
            --text-secondary: #9ca3af;
            --border-primary: #565869;
            --accent-primary: #10a37f;
            --accent-hover: #0d8f72;
            --user-bg: #40414f;
            --assistant-bg: #343541;
            --shadow: rgba(0, 0, 0, 0.3);
=======
            --sidebar-bg: #202123;
            --chat-bg: #343541;
            --input-bg: #40414F;
            --text-primary: #ececec;
            --text-secondary: #9c9c9c;
            --accent-primary: #10a37f;
            --accent-hover: #0d8f72;
            --assistant-bg: #444654;
            --user-bg: #343541;
            --border-primary: #565869;
>>>>>>> 4240c1e1
        }

        * {
            margin: 0;
            padding: 0;
            box-sizing: border-box;
        }

        body {
            font-family: 'Inter', system-ui, sans-serif;
            background: var(--chat-bg);
            color: var(--text-primary);
            height: 100vh;
            display: flex;
        }

        /* Sidebar */
        .sidebar {
<<<<<<< HEAD
            width: 280px;
            background: var(--bg-secondary);
=======
            width: 260px;
            background: var(--sidebar-bg);
            color: var(--text-primary);
>>>>>>> 4240c1e1
            border-right: 1px solid var(--border-primary);
            box-shadow: 2px 0 4px var(--shadow);
            display: flex;
            flex-direction: column;
<<<<<<< HEAD
            transition: transform 0.3s ease;
            border-radius: 0 16px 16px 0;
=======
            transition: width 0.3s ease;
            overflow: hidden;
        }

        .sidebar.collapsed {
            width: 0;
>>>>>>> 4240c1e1
        }

        .sidebar-header {
            padding: 16px;
            border-bottom: 1px solid var(--border-primary);
            display: flex;
            align-items: center;
        }

        .new-chat-btn {
            background: var(--accent-primary);
            color: white;
            border: none;
            padding: 8px 16px;
            border-radius: 8px;
            cursor: pointer;
            font-size: 14px;
            transition: background-color 0.2s;
        }

        .new-chat-btn:hover {
            background: var(--accent-hover);
        }

        .conversations {
            flex: 1;
            overflow-y: auto;
            padding: 8px;
        }

        .conversation-item {
            padding: 12px;
            margin: 4px 0;
            border-radius: 8px;
            cursor: pointer;
            font-size: 14px;
            color: var(--text-secondary);
            transition: all 0.2s;
            border: 1px solid transparent;
            display: flex;
            justify-content: space-between;
            align-items: center;
        }

        .conversation-item:hover {
            background: #2a2b32;
            color: var(--text-primary);
        }

        .conversation-item.active {
            background: var(--accent-primary);
            color: white;
        }

        .conversation-info {
            display: flex;
            flex-direction: column;
            flex: 1;
        }

        .conversation-actions {
            display: none;
            gap: 4px;
        }

        .conversation-item:hover .conversation-actions {
            display: flex;
        }

        .conversation-action-btn {
            background: none;
            border: none;
            color: inherit;
            cursor: pointer;
            padding: 2px;
            border-radius: 4px;
            font-size: 12px;
        }

        .conversation-action-btn:hover {
            background: #2a2b32;
            color: var(--text-primary);
        }

        .conversation-item.active .conversation-action-btn:hover {
            background: rgba(255, 255, 255, 0.2);
        }

        .sidebar-footer {
            padding: 16px;
            border-top: 1px solid var(--border-primary);
        }

        .memory-stats {
            font-size: 12px;
            color: var(--text-secondary);
            display: flex;
            justify-content: space-between;
            margin-bottom: 8px;
        }

        .status-indicator {
            display: inline-block;
            width: 8px;
            height: 8px;
            border-radius: 50%;
            background: #10a37f;
            margin-right: 6px;
        }

        .status-indicator.offline {
            background: #ef4444;
        }

        /* Main chat area */
        .main-content {
            flex: 1;
            display: flex;
            flex-direction: column;
            min-width: 0;
        }

        .top-bar {
            height: 48px;
            background: var(--chat-bg);
            border-bottom: 1px solid var(--border-primary);
            display: flex;
            align-items: center;
<<<<<<< HEAD
            justify-content: space-between;
            box-shadow: 0 1px 2px var(--shadow);
            border-radius: 16px 16px 0 0;
        }

        .chat-title {
            font-size: 18px;
            font-weight: 600;
        }

        .header-controls {
            display: flex;
            gap: 8px;
=======
            gap: 16px;
            padding: 0 16px;
>>>>>>> 4240c1e1
        }

        .menu-btn {
            background: none;
            border: none;
            color: var(--text-primary);
            font-size: 20px;
            cursor: pointer;
        }

        .chat-title {
            font-size: 16px;
            font-weight: 600;
        }

        .chat-messages {
            flex: 1;
            overflow-y: auto;
            padding: 24px;
            background: var(--chat-bg);
        }

        .message {
            margin-bottom: 24px;
            display: flex;
            gap: 16px;
            max-width: 800px;
            margin-left: auto;
            margin-right: auto;
            padding: 0 16px;
        }

        .message-content {
            flex: 1;
            min-width: 0;
            background: var(--bg-secondary);
            padding: 12px 16px;
            border-radius: 16px;
            box-shadow: 0 1px 2px var(--shadow);
        }

        .message.user .message-content {
            background: var(--bg-primary);
        }

        [data-theme="dark"] .message.assistant .message-content {
            background: var(--bg-tertiary);
        }

<<<<<<< HEAD
        [data-theme="dark"] .message.user .message-content {
            background: var(--bg-secondary);
        }

        .message-avatar {
            width: 32px;
            height: 32px;
            border-radius: 50%;
            overflow: hidden;
            flex-shrink: 0;
        }

        .message-avatar svg {
            width: 100%;
            height: 100%;
=======
        .message-content {
            flex: 1;
            min-width: 0;
            padding: 8px 12px;
            border-radius: 8px;
        }

        .message.user .message-content {
            background: var(--user-bg);
        }

        .message.assistant .message-content {
            background: var(--assistant-bg);
>>>>>>> 4240c1e1
        }

        .message-text {
            line-height: 1.6;
            font-size: 16px;
            white-space: pre-wrap;
            word-wrap: break-word;
        }

        .message-time {
            font-size: 12px;
            color: var(--text-secondary);
            margin-top: 8px;
        }

        .message-actions {
            display: flex;
            gap: 8px;
            margin-top: 8px;
            opacity: 0;
            transition: opacity 0.2s;
        }

        .message:hover .message-actions {
            opacity: 1;
        }

        .message-action-btn {
            padding: 4px 8px;
            font-size: 12px;
            background: transparent;
            border: 1px solid var(--border-primary);
            border-radius: 4px;
            color: var(--text-secondary);
            cursor: pointer;
            transition: all 0.2s;
        }

        .message-action-btn:hover {
            background: var(--chat-bg);
            color: var(--text-primary);
            border-color: var(--text-secondary);
        }

        .message-action-btn:disabled {
            opacity: 0.5;
            cursor: not-allowed;
        }

        .typing-indicator {
            display: none;
            align-items: center;
            gap: 16px;
            max-width: 800px;
            margin: 0 auto 24px;
        }

        .typing-dots {
            display: flex;
            gap: 4px;
            padding: 16px;
            background: var(--assistant-bg);
            border-radius: 16px;
        }

        .typing-dot {
            width: 8px;
            height: 8px;
            border-radius: 50%;
            background: var(--text-secondary);
            animation: typing 1.4s infinite;
        }

        .typing-dot:nth-child(2) { animation-delay: 0.2s; }
        .typing-dot:nth-child(3) { animation-delay: 0.4s; }

        @keyframes typing {
            0%, 60%, 100% { opacity: 0.3; transform: scale(1); }
            30% { opacity: 1; transform: scale(1.2); }
        }

        /* Input area */
        .input-area {
            padding: 24px;
            background: var(--input-bg);
            border-top: 1px solid var(--border-primary);
            box-shadow: 0 -1px 2px var(--shadow);
            border-radius: 0 0 16px 16px;
        }

        .input-container {
            max-width: 800px;
            margin: 0 auto;
            position: relative;
        }

        .input-wrapper {
            display: flex;
            align-items: flex-end;
            background: var(--chat-bg);
            border: 1px solid var(--border-primary);
            border-radius: 16px;
            padding: 12px;
            box-shadow: 0 1px 2px var(--shadow);
            transition: border-color 0.2s;
        }

        .input-wrapper:focus-within {
            border-color: var(--accent-primary);
        }

        .message-input {
            flex: 1;
            background: none;
            border: none;
            outline: none;
            font-size: 16px;
            color: var(--text-primary);
            resize: none;
            min-height: 24px;
            max-height: 200px;
            line-height: 1.5;
        }

        .message-input::placeholder {
            color: var(--text-secondary);
        }

        .input-controls {
            display: flex;
            gap: 8px;
            margin-left: 8px;
        }

        .voice-btn, .send-btn {
            background: none;
            border: none;
            color: var(--text-secondary);
            cursor: pointer;
            padding: 4px;
            border-radius: 4px;
            transition: all 0.2s;
            font-size: 18px;
        }

        .voice-btn:hover, .send-btn:hover {
            background: #2a2b32;
            color: var(--text-primary);
        }

        .send-btn:disabled {
            opacity: 0.5;
            cursor: not-allowed;
        }

        .send-btn.active {
            color: var(--accent-primary);
        }

        .voice-btn.recording {
            color: #ef4444;
            animation: pulse 1s infinite;
        }

        @keyframes pulse {
            0%, 100% { opacity: 1; }
            50% { opacity: 0.6; }
        }

        /* Mobile responsive */
        @media (max-width: 768px) {
            .sidebar {
                position: fixed;
                height: 100vh;
                z-index: 1000;
            }

            .chat-messages {
                padding: 16px;
            }

            .input-area {
                padding: 16px;
            }

            .message {
                gap: 12px;
            }
        }

        /* Cursor blink effect */
        .cursor-blink::after {
            content: '|';
            animation: blink 1s infinite;
            color: var(--text-secondary);
        }

        @keyframes blink {
            0%, 50% { opacity: 1; }
            51%, 100% { opacity: 0; }
        }

        /* Smooth message animations */
        .message {
            animation: slideInUp 0.3s ease-out;
        }

        @keyframes slideInUp {
            from {
                opacity: 0;
                transform: translateY(20px);
            }
            to {
                opacity: 1;
                transform: translateY(0);
            }
        }

        /* Voice recording indicator */
        .voice-recording {
            position: fixed;
            top: 50%;
            left: 50%;
            transform: translate(-50%, -50%);
            background: rgba(0, 0, 0, 0.8);
            color: white;
            padding: 20px;
            border-radius: 12px;
            display: none;
            align-items: center;
            gap: 12px;
            z-index: 2000;
        }

        .voice-wave {
            display: flex;
            gap: 2px;
        }

        .voice-bar {
            width: 3px;
            height: 20px;
            background: #ef4444;
            border-radius: 2px;
            animation: wave 1s infinite;
        }

        .voice-bar:nth-child(2) { animation-delay: 0.1s; }
        .voice-bar:nth-child(3) { animation-delay: 0.2s; }
        .voice-bar:nth-child(4) { animation-delay: 0.3s; }
        .voice-bar:nth-child(5) { animation-delay: 0.4s; }

        @keyframes wave {
            0%, 100% { height: 20px; }
            50% { height: 10px; }
        }
    </style>
</head>
<body>
    <!-- Sidebar -->
    <div class="sidebar" id="sidebar">
        <div class="sidebar-header">
            <button class="new-chat-btn" onclick="startNewChat()">+ New Chat</button>
        </div>
        
        <div class="conversations" id="conversations">
            <div class="conversation-item active" onclick="selectConversation(this)">
                <div>Current Chat</div>
                <div style="font-size: 12px; opacity: 0.7;">Just now</div>
            </div>
        </div>
        
        <div class="sidebar-footer">
            <div class="memory-stats">
                <div>
                    <span class="status-indicator" id="status-indicator"></span>
                    <span id="connection-status">Connecting...</span>
                </div>
            </div>
            <div class="memory-stats">
                <span>Memories: <span id="memory-count">0</span></span>
                <span id="vector-store-type">Loading...</span>
            </div>
        </div>
    </div>

    <!-- Main content -->
    <div class="main-content">
        <div class="top-bar">
            <button class="menu-btn" onclick="toggleSidebar()">☰</button>
            <div class="chat-title">AI Memory Layer <small id="version-display" style="font-size: 14px; opacity: 0.7;">v1.2.0</small></div>
        </div>
        <div class="chat-messages" id="messages">
            <div class="message assistant">
                <div class="message-avatar">
                    <svg viewBox="0 0 32 32" xmlns="http://www.w3.org/2000/svg">
                        <circle cx="16" cy="16" r="16" style="fill: var(--accent-primary);" />
                        <text x="16" y="21" text-anchor="middle" font-size="12" fill="#fff">GPT</text>
                    </svg>
                </div>
                <div class="message-content">
                    <div class="message-text">👋 Hello! I'm your AI assistant with persistent memory. I can remember our conversations and learn from them to provide better help over time.</div>
                    <div class="message-time">Just now</div>
                </div>
            </div>
            <div class="message assistant">
                <div class="message-avatar">
                    <svg viewBox="0 0 32 32" xmlns="http://www.w3.org/2000/svg">
                        <circle cx="16" cy="16" r="16" style="fill: var(--accent-primary);" />
                        <text x="16" y="21" text-anchor="middle" font-size="12" fill="#fff">GPT</text>
                    </svg>
                </div>
                <div class="message-content">
                    <div class="message-text">Try telling me about your preferences, projects, or ask me anything. I'll remember it all for our future conversations!</div>
                    <div class="message-time">Just now</div>
                </div>
            </div>
        </div>
        
        <div class="typing-indicator" id="typing">
            <div class="message-avatar">
                <svg viewBox="0 0 32 32" xmlns="http://www.w3.org/2000/svg">
                    <circle cx="16" cy="16" r="16" style="fill: var(--accent-primary);" />
                    <text x="16" y="21" text-anchor="middle" font-size="12" fill="#fff">GPT</text>
                </svg>
            </div>
            <div class="typing-dots">
                <div class="typing-dot"></div>
                <div class="typing-dot"></div>
                <div class="typing-dot"></div>
            </div>
        </div>
        
        <div class="input-area">
            <div class="input-container">
                <div class="input-wrapper">
                    <textarea 
                        class="message-input" 
                        id="messageInput" 
                        placeholder="Message AI Memory Layer..."
                        rows="1"
                        onkeydown="handleKeyDown(event)"
                        oninput="autoResize(this)"
                    ></textarea>
                    <div class="input-controls">
                        <button class="voice-btn" id="voiceBtn" onclick="toggleVoiceRecording()" title="Voice input">🎤</button>
                        <button class="send-btn" id="sendBtn" onclick="sendMessage()" title="Send message">➤</button>
                    </div>
                </div>
            </div>
        </div>
    </div>

    <!-- Voice recording indicator -->
    <div class="voice-recording" id="voiceRecording">
        <div class="voice-wave">
            <div class="voice-bar"></div>
            <div class="voice-bar"></div>
            <div class="voice-bar"></div>
            <div class="voice-bar"></div>
            <div class="voice-bar"></div>
        </div>
        <div>Listening... Click to stop</div>
    </div>

    <script>
        const API_BASE = 'http://localhost:8000';
        const assistantAvatar = `
            <svg viewBox="0 0 32 32" xmlns="http://www.w3.org/2000/svg">
                <circle cx="16" cy="16" r="16" style="fill: var(--accent-primary);" />
                <text x="16" y="21" text-anchor="middle" font-size="12" fill="#fff">GPT</text>
            </svg>
        `;
        const userAvatar = `
            <svg viewBox="0 0 32 32" xmlns="http://www.w3.org/2000/svg">
                <circle cx="16" cy="16" r="16" style="fill: var(--user-bg);" />
                <text x="16" y="21" text-anchor="middle" font-size="12" fill="#fff">U</text>
            </svg>
        `;
        let isConnected = false;
        let conversations = [];
        let currentConversationId = 'current';
        let currentMessages = [];
        let isRecording = false;
        let recognition = null;
        let isGenerating = false;
        let currentGenerationController = null;
        // Get or create persistent conversation thread ID
        let conversationThreadId = localStorage.getItem('conversationThreadId');
        if (!conversationThreadId) {
            conversationThreadId = `thread_${Date.now()}_${Math.random().toString(36).substr(2, 9)}`;
            localStorage.setItem('conversationThreadId', conversationThreadId);
        }

        // Initialize
        async function init() {
            await checkConnection();
            await updateMemoryCount();
            loadConversations();
            initVoiceRecognition();
            document.getElementById('messageInput').focus();
            
            // Add cursor blink effect to empty input
            const input = document.getElementById('messageInput');
            if (!input.value) {
                input.classList.add('cursor-blink');
            }
        }

        // Load conversations from localStorage
        function loadConversations() {
            const saved = localStorage.getItem('ai-memory-conversations');
            console.log('Loading conversations from localStorage:', saved);
            if (saved) {
                conversations = JSON.parse(saved);
                console.log('Loaded conversations:', conversations);
                updateConversationsList();
            }
        }

        // Save conversations to localStorage
        function saveConversations() {
            console.log('Saving conversations to localStorage:', conversations);
            localStorage.setItem('ai-memory-conversations', JSON.stringify(conversations));
        }

        // Update conversations list in sidebar
        function updateConversationsList() {
            const container = document.getElementById('conversations');
            container.innerHTML = '';
            
            conversations.forEach((conv, index) => {
                const convDiv = document.createElement('div');
                convDiv.className = `conversation-item ${conv.id === currentConversationId ? 'active' : ''}`;
                convDiv.onclick = () => selectConversation(convDiv, conv.id);
                
                const timeStr = new Date(conv.lastMessage).toLocaleDateString([], {
                    month: 'short',
                    day: 'numeric'
                });
                
                convDiv.innerHTML = `
                    <div class="conversation-info">
                        <div>${conv.title}</div>
                        <div style="font-size: 12px; opacity: 0.7;">${timeStr}</div>
                    </div>
                    <div class="conversation-actions">
                        <button class="conversation-action-btn" onclick="event.stopPropagation(); renameConversation('${conv.id}')">✏️</button>
                        <button class="conversation-action-btn" onclick="event.stopPropagation(); deleteConversation('${conv.id}')">🗑️</button>
                    </div>
                `;
                
                container.appendChild(convDiv);
            });
            
            // Add current chat if no conversations exist
            if (conversations.length === 0) {
                const currentDiv = document.createElement('div');
                currentDiv.className = 'conversation-item active';
                currentDiv.onclick = () => selectConversation(currentDiv, 'current');
                currentDiv.innerHTML = `
                    <div class="conversation-info">
                        <div>Current Chat</div>
                        <div style="font-size: 12px; opacity: 0.7;">Just now</div>
                    </div>
                `;
                container.appendChild(currentDiv);
            }
        }

        // Auto-resize textarea
        function autoResize(textarea) {
            textarea.style.height = 'auto';
            textarea.style.height = Math.min(textarea.scrollHeight, 200) + 'px';
            
            // Update send button state
            const sendBtn = document.getElementById('sendBtn');
            if (textarea.value.trim()) {
                sendBtn.classList.add('active');
                textarea.classList.remove('cursor-blink');
            } else {
                sendBtn.classList.remove('active');
                textarea.classList.add('cursor-blink');
            }
        }

        // Connection check
        async function checkConnection() {
            try {
                const response = await fetch(`${API_BASE}/health`);
                const data = await response.json();
                isConnected = response.ok;
                console.log('Connection check:', isConnected, data);
                
                const statusIndicator = document.getElementById('status-indicator');
                const statusText = document.getElementById('connection-status');
                const vectorStoreType = document.getElementById('vector-store-type');
                
                if (isConnected) {
                    statusIndicator.className = 'status-indicator';
                    statusText.textContent = 'Connected';
                    vectorStoreType.textContent = data.vector_store_type || 'Unknown';
                } else {
                    statusIndicator.className = 'status-indicator offline';
                    statusText.textContent = 'API Error';
                    vectorStoreType.textContent = 'Offline';
                }
            } catch (error) {
                isConnected = false;
                document.getElementById('status-indicator').className = 'status-indicator offline';
                document.getElementById('connection-status').textContent = 'API Offline';
                document.getElementById('vector-store-type').textContent = 'Offline';
            }
        }

        // Update memory count
        async function updateMemoryCount() {
            if (!isConnected) return;
            
            try {
                const response = await fetch(`${API_BASE}/memories/stats`);
                const data = await response.json();
                document.getElementById('memory-count').textContent = data.total_memories;
            } catch (error) {
                console.error('Failed to fetch memory count:', error);
            }
        }

        // Handle key presses
        function handleKeyDown(event) {
            if (event.key === 'Enter' && !event.shiftKey) {
                event.preventDefault();
                sendMessage();
            }
        }

        // Copy message to clipboard
        async function copyMessage(messageId) {
            const messageDiv = document.getElementById(messageId);
            if (!messageDiv) return;
            
            const messageText = messageDiv.querySelector('.message-text').textContent;
            try {
                await navigator.clipboard.writeText(messageText);
                // Show feedback
                const copyBtn = messageDiv.querySelector('button[onclick*="copyMessage"]');
                const originalText = copyBtn.innerHTML;
                copyBtn.innerHTML = '✅ Copied!';
                setTimeout(() => {
                    copyBtn.innerHTML = originalText;
                }, 2000);
            } catch (err) {
                console.error('Failed to copy:', err);
            }
        }

        // Stop current generation
        function stopGeneration() {
            if (currentGenerationController) {
                currentGenerationController.abort();
                currentGenerationController = null;
                isGenerating = false;
                showTyping(false);
            }
        }

        // Regenerate message
        async function regenerateMessage(messageId) {
            const messageDiv = document.getElementById(messageId);
            if (!messageDiv) return;
            
            // Find the corresponding message in currentMessages
            const messageElement = messageDiv.querySelector('.message-text').textContent;
            const messageIndex = currentMessages.findIndex(msg => 
                msg.content === messageElement && msg.sender === 'assistant'
            );
            
            if (messageIndex === -1 || messageIndex === 0) return;
            
            // Get the previous user message
            const userMessage = currentMessages[messageIndex - 1];
            if (!userMessage || userMessage.sender !== 'user') return;
            
            // Remove this message and all subsequent messages from currentMessages
            currentMessages = currentMessages.slice(0, messageIndex);
            
            // Remove the assistant message from DOM
            messageDiv.remove();
            
            // Resend the user message to regenerate response
            const input = document.getElementById('messageInput');
            input.value = userMessage.content;
            await sendMessage();
        }

        // Send message
        async function sendMessage() {
            const input = document.getElementById('messageInput');
            const message = input.value.trim();

            if (!message) return;

            if (!isConnected) {
                console.warn('Not connected to API, attempting to send anyway...');
            }

            // Add user message
            addMessage('user', message);
            input.value = '';
            autoResize(input);

            // Show typing indicator with stop button
            isGenerating = true;
            showTyping(true);

            // Create abort controller for this request
            currentGenerationController = new AbortController();

            // Placeholder assistant message (not added to history yet)
            const msgId = addMessage('assistant', '', null, true);
            const messageDiv = document.getElementById(msgId);
            const textElem = messageDiv.querySelector('.message-text');
            let fullResponse = '';

            try {
                const response = await fetch(`${API_BASE}/chat/stream`, {
                    signal: currentGenerationController.signal,
                    method: 'POST',
                    headers: { 'Content-Type': 'application/json' },
                    body: JSON.stringify({
                        message: message,
                        include_recent: 5,
                        include_relevant: 3,
                        remember_response: true,
                        thread_id: conversationThreadId
                    })
                });

                const reader = response.body.getReader();
                const decoder = new TextDecoder();
                let buffer = '';

                while (true) {
                    const { value, done } = await reader.read();
                    if (done) break;
                    buffer += decoder.decode(value, { stream: true });
                    const parts = buffer.split('\n\n');
                    buffer = parts.pop();
                    for (const part of parts) {
                        const line = part.trim();
                        if (line.startsWith('data: ')) {
                            const token = line.slice(6);
                            if (token === '[DONE]') {
                                break;
                            }
                            textElem.textContent += token;
                            fullResponse += token;
                        }
                    }
                }

                // Add to history after completion
                currentMessages.push({
                    sender: 'assistant',
                    content: fullResponse,
                    timestamp: new Date().toISOString()
                });

                updateMemoryCount();

                if (currentMessages.length >= 3 && currentMessages.length <= 6) {
                    console.log('Triggering title generation with', currentMessages.length, 'messages');
                    generateConversationTitle();
                }

            } catch (error) {
                if (error.name !== 'AbortError') {
                    textElem.textContent = '❌ Sorry, I encountered an error. Please check if the API server is running.';
                }
            } finally {
                isGenerating = false;
                showTyping(false);
                currentGenerationController = null;
            }

            input.focus();
        }

        // Add message to chat
        function addMessage(sender, content, messageId = null, skipHistory = false) {
            const messagesContainer = document.getElementById('messages');
            const messageDiv = document.createElement('div');
            messageDiv.className = `message ${sender}`;
            
            // Generate unique ID for message if not provided
            if (!messageId) {
                messageId = `msg_${Date.now()}_${Math.random().toString(36).substr(2, 9)}`;
            }
            messageDiv.id = messageId;
            
            const time = new Date().toLocaleTimeString([], {hour: '2-digit', minute:'2-digit'});
            const avatar = sender === 'user' ? userAvatar : assistantAvatar;
            
            let actionsHTML = '';
            if (sender === 'assistant') {
                actionsHTML = `
                    <div class="message-actions">
                        <button class="message-action-btn" onclick="regenerateMessage('${messageId}')" title="Regenerate response">
                            🔄 Regenerate
                        </button>
                        <button class="message-action-btn" onclick="copyMessage('${messageId}')" title="Copy to clipboard">
                            📋 Copy
                        </button>
                    </div>
                `;
            }
            
            messageDiv.innerHTML = `
                <div class="message-avatar">${avatar}</div>
                <div class="message-content">
                    <div class="message-text">${content}</div>
                    <div class="message-time">${time}</div>
                    ${actionsHTML}
                </div>
            `;
            
            messagesContainer.appendChild(messageDiv);
            messagesContainer.scrollTop = messagesContainer.scrollHeight;

            if (!skipHistory) {
                currentMessages.push({
                    sender: sender,
                    content: content,
                    timestamp: new Date().toISOString()
                });

                if (currentMessages.length >= 3 && currentMessages.length <= 4 && sender === 'assistant') {
                    console.log('Triggering title generation with', currentMessages.length, 'messages');
                    generateConversationTitle();
                }
            }

            return messageId;
        }

        // Generate conversation title using AI
        async function generateConversationTitle() {
            try {
                console.log('Generating title for messages:', currentMessages);
                
                const response = await fetch(`${API_BASE}/conversations/generate-title`, {
                    method: 'POST',
                    headers: { 'Content-Type': 'application/json' },
                    body: JSON.stringify({ messages: currentMessages })
                });
                
                console.log('Title generation response status:', response.status);
                
                if (response.ok) {
                    const data = await response.json();
                    console.log('Generated title:', data.title);
                    const title = data.title || 'New Chat';
                    
                    // Update current conversation or create new one
                    const existingConv = conversations.find(c => c.id === currentConversationId);
                    if (existingConv) {
                        existingConv.title = title;
                        existingConv.lastMessage = new Date().toISOString();
                    } else {
                        // Create new conversation entry
                        const newConv = {
                            id: currentConversationId,
                            title: title,
                            messages: [...currentMessages],
                            lastMessage: new Date().toISOString(),
                            created: new Date().toISOString()
                        };
                        conversations.unshift(newConv);
                    }
                    
                    saveConversations();
                    updateConversationsList();
                } else {
                    const errorText = await response.text();
                    console.error('Title generation failed:', response.status, errorText);
                    
                    // Fallback: Use first user message
                    const firstUserMsg = currentMessages.find(m => m.sender === 'user');
                    const fallbackTitle = firstUserMsg ? 
                        (firstUserMsg.content.length > 30 ? 
                            firstUserMsg.content.substring(0, 30) + '...' : 
                            firstUserMsg.content) : 
                        'New Chat';
                    
                    console.log('Using fallback title:', fallbackTitle);
                    
                    // Still save the conversation with fallback title
                    const existingConv = conversations.find(c => c.id === currentConversationId);
                    if (existingConv) {
                        existingConv.title = fallbackTitle;
                        existingConv.lastMessage = new Date().toISOString();
                    } else {
                        const newConv = {
                            id: currentConversationId,
                            title: fallbackTitle,
                            messages: [...currentMessages],
                            lastMessage: new Date().toISOString(),
                            created: new Date().toISOString()
                        };
                        conversations.unshift(newConv);
                    }
                    
                    saveConversations();
                    updateConversationsList();
                }
            } catch (error) {
                console.error('Failed to generate conversation title:', error);
                
                // Fallback on network error
                const firstUserMsg = currentMessages.find(m => m.sender === 'user');
                const fallbackTitle = firstUserMsg ? 
                    (firstUserMsg.content.length > 30 ? 
                        firstUserMsg.content.substring(0, 30) + '...' : 
                        firstUserMsg.content) : 
                    'New Chat';
                
                console.log('Using error fallback title:', fallbackTitle);
            }
        }

        // Show/hide typing indicator
        function showTyping(show) {
            const typing = document.getElementById('typing');
            const messages = document.getElementById('messages');
            
            if (show) {
                typing.style.display = 'flex';
                // Update typing indicator with stop button if generating
                if (isGenerating) {
                    typing.innerHTML = `
                        <div class="typing-dots">
                            <span></span>
                            <span></span>
                            <span></span>
                        </div>
                        <button class="message-action-btn" onclick="stopGeneration()" style="opacity: 1; margin-left: 10px;">
                            ⏹️ Stop
                        </button>
                    `;
                } else {
                    typing.innerHTML = `
                        <div class="typing-dots">
                            <span></span>
                            <span></span>
                            <span></span>
                        </div>
                    `;
                }
                messages.scrollTop = messages.scrollHeight;
            } else {
                typing.style.display = 'none';
            }
        }

        // Voice recognition
        function initVoiceRecognition() {
            if ('webkitSpeechRecognition' in window || 'SpeechRecognition' in window) {
                const SpeechRecognition = window.SpeechRecognition || window.webkitSpeechRecognition;
                recognition = new SpeechRecognition();
                recognition.continuous = false;
                recognition.interimResults = false;
                recognition.lang = 'en-US';
                
                recognition.onresult = function(event) {
                    const transcript = event.results[0][0].transcript;
                    document.getElementById('messageInput').value = transcript;
                    autoResize(document.getElementById('messageInput'));
                };
                
                recognition.onend = function() {
                    stopVoiceRecording();
                };
            }
        }

        function toggleVoiceRecording() {
            if (!recognition) {
                alert('Voice recognition not supported in this browser');
                return;
            }
            
            if (isRecording) {
                stopVoiceRecording();
            } else {
                startVoiceRecording();
            }
        }

        function startVoiceRecording() {
            isRecording = true;
            document.getElementById('voiceBtn').classList.add('recording');
            document.getElementById('voiceRecording').style.display = 'flex';
            recognition.start();
        }

        function stopVoiceRecording() {
            isRecording = false;
            document.getElementById('voiceBtn').classList.remove('recording');
            document.getElementById('voiceRecording').style.display = 'none';
            if (recognition) {
                recognition.stop();
            }
        }

        // Conversation management
        function startNewChat() {
            // Save current conversation if it has messages
            if (currentMessages.length > 0) {
                const existingConv = conversations.find(c => c.id === currentConversationId);
                if (existingConv) {
                    existingConv.messages = [...currentMessages];
                    existingConv.lastMessage = new Date().toISOString();
                } else {
                    const newConv = {
                        id: currentConversationId,
                        title: currentMessages[0]?.content?.substring(0, 30) + '...' || 'New Chat',
                        messages: [...currentMessages],
                        lastMessage: new Date().toISOString(),
                        created: new Date().toISOString()
                    };
                    conversations.unshift(newConv);
                }
                saveConversations();
            }
            
            // Start fresh conversation
            currentConversationId = 'conv_' + Date.now();
            currentMessages = [];
            
            const messages = document.getElementById('messages');
            messages.innerHTML = `
                <div class="message assistant">
                    <div class="message-avatar">
                        <svg viewBox="0 0 32 32" xmlns="http://www.w3.org/2000/svg">
                            <circle cx="16" cy="16" r="16" style="fill: var(--accent-primary);" />
                            <text x="16" y="21" text-anchor="middle" font-size="12" fill="#fff">GPT</text>
                        </svg>
                    </div>
                    <div class="message-content">
                        <div class="message-text">👋 Hello! Starting a new conversation. I still remember everything from our previous chats.</div>
                        <div class="message-time">Just now</div>
                    </div>
                </div>
            `;
            
            updateConversationsList();
        }

        function selectConversation(element, conversationId) {
            // Save current conversation before switching
            if (currentMessages.length > 0) {
                const existingConv = conversations.find(c => c.id === currentConversationId);
                if (existingConv) {
                    existingConv.messages = [...currentMessages];
                    existingConv.lastMessage = new Date().toISOString();
                } else if (currentConversationId !== conversationId) {
                    const newConv = {
                        id: currentConversationId,
                        title: currentMessages[0]?.content?.substring(0, 30) + '...' || 'New Chat',
                        messages: [...currentMessages],
                        lastMessage: new Date().toISOString(),
                        created: new Date().toISOString()
                    };
                    conversations.unshift(newConv);
                }
                saveConversations();
            }
            
            // Switch to selected conversation
            currentConversationId = conversationId;
            const selectedConv = conversations.find(c => c.id === conversationId);
            
            if (selectedConv) {
                currentMessages = [...selectedConv.messages];
                loadConversationMessages(selectedConv.messages);
            } else {
                currentMessages = [];
                document.getElementById('messages').innerHTML = `
                    <div class="message assistant">
                        <div class="message-avatar">
                            <svg viewBox="0 0 32 32" xmlns="http://www.w3.org/2000/svg">
                                <circle cx="16" cy="16" r="16" style="fill: var(--accent-primary);" />
                                <text x="16" y="21" text-anchor="middle" font-size="12" fill="#fff">GPT</text>
                            </svg>
                        </div>
                        <div class="message-content">
                            <div class="message-text">👋 Hello! I'm your AI assistant with memory. I can remember our conversations and learn from them.</div>
                            <div class="message-time">Just now</div>
                        </div>
                    </div>
                `;
            }
            
            // Update active state
        document.querySelectorAll('.conversation-item').forEach(item => {
            item.classList.remove('active');
        });
        element.classList.add('active');
    }

        function toggleSidebar() {
            document.getElementById('sidebar').classList.toggle('collapsed');
        }

        function loadConversationMessages(messages) {
            const messagesContainer = document.getElementById('messages');
            messagesContainer.innerHTML = '';
            
            messages.forEach(msg => {
                const messageDiv = document.createElement('div');
                messageDiv.className = `message ${msg.sender}`;
                
                const time = new Date(msg.timestamp).toLocaleTimeString([], {hour: '2-digit', minute:'2-digit'});
                const avatar = msg.sender === 'user' ? userAvatar : assistantAvatar;
                
                messageDiv.innerHTML = `
                    <div class="message-avatar">${avatar}</div>
                    <div class="message-content">
                        <div class="message-text">${msg.content}</div>
                        <div class="message-time">${time}</div>
                    </div>
                `;
                
                messagesContainer.appendChild(messageDiv);
            });
            
            messagesContainer.scrollTop = messagesContainer.scrollHeight;
        }

        function renameConversation(id) {
            const conv = conversations.find(c => c.id === id);
            if (!conv) return;
            const newTitle = prompt('Rename conversation:', conv.title);
            if (newTitle && newTitle.trim()) {
                conv.title = newTitle.trim();
                saveConversations();
                updateConversationsList();
            }
        }

        function deleteConversation(id) {
            const index = conversations.findIndex(c => c.id === id);
            if (index === -1) return;
            if (!confirm('Delete this conversation?')) return;

            const wasActive = currentConversationId === id;
            conversations.splice(index, 1);
            saveConversations();

            if (wasActive) {
                if (conversations.length > 0) {
                    const nextConv = conversations[0];
                    currentConversationId = nextConv.id;
                    currentMessages = [...nextConv.messages];
                    loadConversationMessages(nextConv.messages);
                } else {
                    currentConversationId = 'current';
                    currentMessages = [];
                    document.getElementById('messages').innerHTML = `
                        <div class="message assistant">
                            <div class="message-avatar">🧠</div>
                            <div class="message-content">
                                <div class="message-text">👋 Hello! I'm your AI assistant with memory. I can remember our conversations and learn from them.</div>
                                <div class="message-time">Just now</div>
                            </div>
                        </div>
                    `;
                }
            }

            updateConversationsList();
        }

        // Search memories
        async function searchMemories() {
            if (!isConnected) return;
            
            const query = prompt('What would you like to search for?');
            if (!query) return;
            
            try {
                const response = await fetch(`${API_BASE}/memories/search`, {
                    method: 'POST',
                    headers: { 'Content-Type': 'application/json' },
                    body: JSON.stringify({ query: query, k: 5 })
                });
                
                const data = await response.json();
                let results = `🔍 Search results for "${query}":\n\n`;
                
                if (data.memories.length === 0) {
                    results += 'No memories found.';
                } else {
                    data.memories.forEach((memory, index) => {
                        results += `${index + 1}. ${memory.content} (${(memory.relevance_score * 100).toFixed(1)}% match)\n\n`;
                    });
                }
                
                addMessage('assistant', results);
                
            } catch (error) {
                addMessage('assistant', '❌ Error searching memories.');
            }
        }

        // Show memory stats
        async function showMemoryStats() {
            if (!isConnected) return;
            
            try {
                const response = await fetch(`${API_BASE}/memories/stats`);
                const data = await response.json();
                
                const stats = `📊 Memory Statistics:

Total memories: ${data.total_memories}
Average length: ${data.average_content_length.toFixed(1)} characters
Total content: ${data.total_content_length} characters

Memory types:
${Object.entries(data.memory_types).map(([type, count]) => `• ${type}: ${count}`).join('\n')}`;
                
                addMessage('assistant', stats);
                
            } catch (error) {
                addMessage('assistant', '❌ Error fetching memory stats.');
            }
        }

        // Export memories
        async function exportMemories() {
            if (!isConnected) return;
            
            try {
                const response = await fetch(`${API_BASE}/memories/export`, {
                    method: 'POST',
                    headers: { 'Content-Type': 'application/json' },
                    body: JSON.stringify({ format: 'json' })
                });
                
                if (response.ok) {
                    const blob = await response.blob();
                    const url = window.URL.createObjectURL(blob);
                    const a = document.createElement('a');
                    a.href = url;
                    a.download = `memories_export_${new Date().toISOString().split('T')[0]}.json`;
                    a.click();
                    window.URL.revokeObjectURL(url);
                    
                    addMessage('assistant', '💾 Memories exported successfully!');
                } else {
                    addMessage('assistant', '❌ Error exporting memories.');
                }
                
            } catch (error) {
                addMessage('assistant', '❌ Error exporting memories.');
            }
        }

        // Initialize on load
        window.addEventListener('load', () => {
            init();
        });
        
        // Check connection periodically
        setInterval(checkConnection, 30000);
    </script>
</body>
</html><|MERGE_RESOLUTION|>--- conflicted
+++ resolved
@@ -9,35 +9,6 @@
     <link href="https://fonts.googleapis.com/css2?family=Inter:wght@400;500;600&display=swap" rel="stylesheet">
     <style>
         :root {
-<<<<<<< HEAD
-            /* Light theme */
-            --bg-primary: #ffffff;
-            --bg-secondary: #f7f7f8;
-            --bg-tertiary: #ececec;
-            --text-primary: #202123;
-            --text-secondary: #8e8ea0;
-            --border-primary: #d9d9e3;
-            --accent-primary: #10a37f;
-            --accent-hover: #0d8f72;
-            --user-bg: #c9c9d3; /* user avatar */
-            --assistant-bg: #f7f7f8;
-            --shadow: rgba(0, 0, 0, 0.1);
-        }
-
-        [data-theme="dark"] {
-            /* Dark theme */
-            --bg-primary: #202123;
-            --bg-secondary: #343541;
-            --bg-tertiary: #444654;
-            --text-primary: #ececf1;
-            --text-secondary: #9ca3af;
-            --border-primary: #565869;
-            --accent-primary: #10a37f;
-            --accent-hover: #0d8f72;
-            --user-bg: #40414f;
-            --assistant-bg: #343541;
-            --shadow: rgba(0, 0, 0, 0.3);
-=======
             --sidebar-bg: #202123;
             --chat-bg: #343541;
             --input-bg: #40414F;
@@ -48,7 +19,6 @@
             --assistant-bg: #444654;
             --user-bg: #343541;
             --border-primary: #565869;
->>>>>>> 4240c1e1
         }
 
         * {
@@ -67,29 +37,18 @@
 
         /* Sidebar */
         .sidebar {
-<<<<<<< HEAD
-            width: 280px;
-            background: var(--bg-secondary);
-=======
             width: 260px;
             background: var(--sidebar-bg);
             color: var(--text-primary);
->>>>>>> 4240c1e1
             border-right: 1px solid var(--border-primary);
-            box-shadow: 2px 0 4px var(--shadow);
             display: flex;
             flex-direction: column;
-<<<<<<< HEAD
-            transition: transform 0.3s ease;
-            border-radius: 0 16px 16px 0;
-=======
             transition: width 0.3s ease;
             overflow: hidden;
         }
 
         .sidebar.collapsed {
             width: 0;
->>>>>>> 4240c1e1
         }
 
         .sidebar-header {
@@ -218,24 +177,8 @@
             border-bottom: 1px solid var(--border-primary);
             display: flex;
             align-items: center;
-<<<<<<< HEAD
-            justify-content: space-between;
-            box-shadow: 0 1px 2px var(--shadow);
-            border-radius: 16px 16px 0 0;
-        }
-
-        .chat-title {
-            font-size: 18px;
-            font-weight: 600;
-        }
-
-        .header-controls {
-            display: flex;
-            gap: 8px;
-=======
             gap: 16px;
             padding: 0 16px;
->>>>>>> 4240c1e1
         }
 
         .menu-btn {
@@ -265,43 +208,29 @@
             max-width: 800px;
             margin-left: auto;
             margin-right: auto;
-            padding: 0 16px;
-        }
-
-        .message-content {
-            flex: 1;
-            min-width: 0;
-            background: var(--bg-secondary);
-            padding: 12px 16px;
-            border-radius: 16px;
-            box-shadow: 0 1px 2px var(--shadow);
-        }
-
-        .message.user .message-content {
-            background: var(--bg-primary);
-        }
-
-        [data-theme="dark"] .message.assistant .message-content {
-            background: var(--bg-tertiary);
-        }
-
-<<<<<<< HEAD
-        [data-theme="dark"] .message.user .message-content {
-            background: var(--bg-secondary);
         }
 
         .message-avatar {
-            width: 32px;
-            height: 32px;
-            border-radius: 50%;
-            overflow: hidden;
+            width: 30px;
+            height: 30px;
+            border-radius: 4px;
+            display: flex;
+            align-items: center;
+            justify-content: center;
+            font-size: 16px;
             flex-shrink: 0;
         }
 
-        .message-avatar svg {
-            width: 100%;
-            height: 100%;
-=======
+        .message.user .message-avatar {
+            background: var(--user-bg);
+            color: white;
+        }
+
+        .message.assistant .message-avatar {
+            background: var(--accent-primary);
+            color: white;
+        }
+
         .message-content {
             flex: 1;
             min-width: 0;
@@ -315,7 +244,6 @@
 
         .message.assistant .message-content {
             background: var(--assistant-bg);
->>>>>>> 4240c1e1
         }
 
         .message-text {
@@ -402,8 +330,6 @@
             padding: 24px;
             background: var(--input-bg);
             border-top: 1px solid var(--border-primary);
-            box-shadow: 0 -1px 2px var(--shadow);
-            border-radius: 0 0 16px 16px;
         }
 
         .input-container {
@@ -417,9 +343,8 @@
             align-items: flex-end;
             background: var(--chat-bg);
             border: 1px solid var(--border-primary);
-            border-radius: 16px;
+            border-radius: 12px;
             padding: 12px;
-            box-shadow: 0 1px 2px var(--shadow);
             transition: border-color 0.2s;
         }
 
@@ -610,24 +535,14 @@
         </div>
         <div class="chat-messages" id="messages">
             <div class="message assistant">
-                <div class="message-avatar">
-                    <svg viewBox="0 0 32 32" xmlns="http://www.w3.org/2000/svg">
-                        <circle cx="16" cy="16" r="16" style="fill: var(--accent-primary);" />
-                        <text x="16" y="21" text-anchor="middle" font-size="12" fill="#fff">GPT</text>
-                    </svg>
-                </div>
+                <div class="message-avatar">🧠</div>
                 <div class="message-content">
                     <div class="message-text">👋 Hello! I'm your AI assistant with persistent memory. I can remember our conversations and learn from them to provide better help over time.</div>
                     <div class="message-time">Just now</div>
                 </div>
             </div>
             <div class="message assistant">
-                <div class="message-avatar">
-                    <svg viewBox="0 0 32 32" xmlns="http://www.w3.org/2000/svg">
-                        <circle cx="16" cy="16" r="16" style="fill: var(--accent-primary);" />
-                        <text x="16" y="21" text-anchor="middle" font-size="12" fill="#fff">GPT</text>
-                    </svg>
-                </div>
+                <div class="message-avatar">🧠</div>
                 <div class="message-content">
                     <div class="message-text">Try telling me about your preferences, projects, or ask me anything. I'll remember it all for our future conversations!</div>
                     <div class="message-time">Just now</div>
@@ -636,12 +551,7 @@
         </div>
         
         <div class="typing-indicator" id="typing">
-            <div class="message-avatar">
-                <svg viewBox="0 0 32 32" xmlns="http://www.w3.org/2000/svg">
-                    <circle cx="16" cy="16" r="16" style="fill: var(--accent-primary);" />
-                    <text x="16" y="21" text-anchor="middle" font-size="12" fill="#fff">GPT</text>
-                </svg>
-            </div>
+            <div class="message-avatar" style="background: var(--accent-primary); color: white;">🧠</div>
             <div class="typing-dots">
                 <div class="typing-dot"></div>
                 <div class="typing-dot"></div>
@@ -683,18 +593,6 @@
 
     <script>
         const API_BASE = 'http://localhost:8000';
-        const assistantAvatar = `
-            <svg viewBox="0 0 32 32" xmlns="http://www.w3.org/2000/svg">
-                <circle cx="16" cy="16" r="16" style="fill: var(--accent-primary);" />
-                <text x="16" y="21" text-anchor="middle" font-size="12" fill="#fff">GPT</text>
-            </svg>
-        `;
-        const userAvatar = `
-            <svg viewBox="0 0 32 32" xmlns="http://www.w3.org/2000/svg">
-                <circle cx="16" cy="16" r="16" style="fill: var(--user-bg);" />
-                <text x="16" y="21" text-anchor="middle" font-size="12" fill="#fff">U</text>
-            </svg>
-        `;
         let isConnected = false;
         let conversations = [];
         let currentConversationId = 'current';
@@ -1017,7 +915,7 @@
             messageDiv.id = messageId;
             
             const time = new Date().toLocaleTimeString([], {hour: '2-digit', minute:'2-digit'});
-            const avatar = sender === 'user' ? userAvatar : assistantAvatar;
+            const avatar = sender === 'user' ? '👤' : '🧠';
             
             let actionsHTML = '';
             if (sender === 'assistant') {
@@ -1258,12 +1156,7 @@
             const messages = document.getElementById('messages');
             messages.innerHTML = `
                 <div class="message assistant">
-                    <div class="message-avatar">
-                        <svg viewBox="0 0 32 32" xmlns="http://www.w3.org/2000/svg">
-                            <circle cx="16" cy="16" r="16" style="fill: var(--accent-primary);" />
-                            <text x="16" y="21" text-anchor="middle" font-size="12" fill="#fff">GPT</text>
-                        </svg>
-                    </div>
+                    <div class="message-avatar">🧠</div>
                     <div class="message-content">
                         <div class="message-text">👋 Hello! Starting a new conversation. I still remember everything from our previous chats.</div>
                         <div class="message-time">Just now</div>
@@ -1305,12 +1198,7 @@
                 currentMessages = [];
                 document.getElementById('messages').innerHTML = `
                     <div class="message assistant">
-                        <div class="message-avatar">
-                            <svg viewBox="0 0 32 32" xmlns="http://www.w3.org/2000/svg">
-                                <circle cx="16" cy="16" r="16" style="fill: var(--accent-primary);" />
-                                <text x="16" y="21" text-anchor="middle" font-size="12" fill="#fff">GPT</text>
-                            </svg>
-                        </div>
+                        <div class="message-avatar">🧠</div>
                         <div class="message-content">
                             <div class="message-text">👋 Hello! I'm your AI assistant with memory. I can remember our conversations and learn from them.</div>
                             <div class="message-time">Just now</div>
@@ -1339,7 +1227,7 @@
                 messageDiv.className = `message ${msg.sender}`;
                 
                 const time = new Date(msg.timestamp).toLocaleTimeString([], {hour: '2-digit', minute:'2-digit'});
-                const avatar = msg.sender === 'user' ? userAvatar : assistantAvatar;
+                const avatar = msg.sender === 'user' ? '👤' : '🧠';
                 
                 messageDiv.innerHTML = `
                     <div class="message-avatar">${avatar}</div>
